--- conflicted
+++ resolved
@@ -149,11 +149,8 @@
 
 
 __all__ = ['opengeode', 'SDL_Scene', 'SDL_View', 'parse']
-<<<<<<< HEAD
+
 __version__ = version.__version__
-=======
-__version__ = '4.0.2'
->>>>>>> 24b2eee7
 
 if hasattr(sys, 'frozen'):
     # Detect if we are running on Windows (py2exe-generated)
