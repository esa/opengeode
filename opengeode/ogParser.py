--- conflicted
+++ resolved
@@ -6273,14 +6273,10 @@
                                     ['Answer has to be "true", "false" or "else"',
                                     [answer.pos_x, answer.pos_y], []])
                         elif kind == 'constant':
-<<<<<<< HEAD
-                            constval = content[1].value[0].lower() == 'true'
-=======
                             constval = content[1].value[0].lower().strip() == 'true'
                             if isinstance(value, str):
                                 # synonyms may only have the string value
                                 value = value.lower().strip() == 'true'
->>>>>>> e2744ce9
                             if constval == value:
                                 found = answer
                         else:
@@ -6289,12 +6285,7 @@
                 trans.actions.append(alt)
                 if found is not None:
                     # Set the transition, then when generating code
-<<<<<<< HEAD
-                    # the Helper will replace the alternative branches
-                    # with this single transition
-=======
                     # the backends can generate only the relevant code
->>>>>>> e2744ce9
                     alt.alternative = found.transition
                 else:
                     warnings.append(
