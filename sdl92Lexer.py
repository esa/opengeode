--- conflicted
+++ resolved
@@ -1,8 +1,4 @@
-<<<<<<< HEAD
-# $ANTLR 3.1.3 Mar 17, 2009 19:23:44 sdl92.g 2014-11-24 11:59:28
-=======
 # $ANTLR 3.1.3 Mar 17, 2009 19:23:44 sdl92.g 2014-11-26 14:12:01
->>>>>>> efccaec7
 
 import sys
 from antlr3 import *
