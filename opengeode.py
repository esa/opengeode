#!/usr/bin/env python
# -*- coding: utf-8 -*-

# pylint: disable=C0302
"""
    OpenGEODE - A tiny, free SDL Editor for TASTE

    SDL is the Specification and Description Language (Z100 standard from ITU)

    Copyright (c) 2012-2013 European Space Agency

    Designed and implemented by Maxime Perrotin

    Contact: maxime.perrotin@esa.int
"""

import signal
import sys
import os
import argparse
import logging
import traceback
import re
import code
import pprint
from functools import partial
from collections import deque
from itertools import chain

# Added to please py2exe - NOQA makes flake8 ignore the following lines:
# pylint: disable=W0611
import enum  # NOQA
import operator  # NOQA
import subprocess  # NOQA
import distutils  # NOQA
import tempfile  # NOQA
import uuid  # NOQA
import importlib  # NOQA
import antlr3  # NOQA
import antlr3.tree  # NOQA
import importlib  # NOQA
import PySide  # NOQA
import PySide.QtCore  # NOQA
import PySide.QtGui  # NOQA
import PySide.QtUiTools  # NOQA
import undoCommands  # NOQA
import sdl92Lexer  # NOQA
import sdl92Parser  # NOQA
import genericSymbols  # NOQA
import sdlSymbols
import PySide.QtXml  # NOQA
import singledispatch  # NOQA
import Asn1scc  # NOQA
import Connectors  # NOQA

#from PySide import phonon

from PySide import QtGui, QtCore
from PySide.QtCore import Qt, QSize, QFile, QIODevice, QRectF, QTimer

from PySide.QtUiTools import QUiLoader
from PySide import QtSvg

from genericSymbols import(Symbol, Comment, EditableText, Cornergrabber,
                           Connection)
from sdlSymbols import(Input, Output, Decision, DecisionAnswer, Task,
        ProcedureCall, TextSymbol, State, Start, Join, Label, Procedure,
        ProcedureStart, ProcedureStop, StateStart, Connect, Process)

# Icons and png files generated from the resource file:
import icons  # NOQA

import AdaGenerator
import ogParser
import ogAST
import Renderer
import Clipboard
import Statechart
import Lander
import Helper
import Pr


# Try importing graphviz for the SDL to Statechart converter
# This is optional, as graphviz installation can not be easily
# automated on some platforms by opengeode installation scripts.
try:
    import pygraphviz  # NOQA
    graphviz = True
except ImportError:
    graphviz = False

try:
    import LlvmGenerator
except ImportError:
    # not sure if LLVM is available on the Windows platform
    pass

__all__ = ['opengeode']
__version__ = '0.992'

if hasattr(sys, 'frozen'):
    # Detect if we are running on Windows (py2exe-generated)
    try:
        CUR_DIR = os.path.dirname(unicode
                (sys.executable, sys.getfilesystemencoding()))
    except TypeError:
        CUR_DIR = os.path.dirname(os.path.realpath(__file__))
    else:
        # Redirect stderr to a log file - to avoid py2exe error message
        # that pops up at application closure when app logs errors
        sys.stdout = open('opengeode_stdout.log', 'w')
        sys.stderr = open('opengeode_stderr.log', 'w')
else:
    CUR_DIR = os.path.dirname(os.path.realpath(__file__))


LOG = logging.getLogger(__name__)


# Global handling all top-level elements
# It seems that if we don't keep a global list of these elements
# (START, STATE, and Text symbols)
# they sometimes get destroyed and disappear from the scene.
# As if a GC was deleting these object *even if they belong to the scene*
# (but have no parentItem). Most likely a Qt/Pyside bug.
G_SYMBOLS = set()


# Other Qt bug:
# QGraphicsTextItem don't stand that their parent item (usually an
# SDL symbol) is removed from the scene (scene.removeItem()). It
# provokes segfault when application exits.
# Workaround is to use hide()/show() to make items disappear
# from the scene (when deleted). Seems OK (MP 2013-03-26)

# Lookup table used to configure the context-dependent toolbars
ACTIONS = {
    'block': [Process, Comment],
    'process': [Start, State, Input, Connect, Task, Decision, DecisionAnswer,
                Output, ProcedureCall, TextSymbol, Comment, Label,
                Join, Procedure],
    'procedure': [ProcedureStart, Task, Decision,
                  DecisionAnswer, Output, ProcedureCall, TextSymbol,
                  Comment, Label, Join, ProcedureStop],
    'statechart': [],
    'state': [StateStart, State, Input, Connect, Task, Decision,
              DecisionAnswer, Output, ProcedureCall, TextSymbol, Comment,
              Label, Join, ProcedureStop, Procedure],
    'clipboard': [Start, State, Input, Connect, Task, Decision, DecisionAnswer,
                  Output, ProcedureCall, TextSymbol, Comment, Label,
                  Join, Procedure, Process, StateStart, ProcedureStop],
    'lander': []
}


class Vi_bar(QtGui.QLineEdit, object):
    ''' Line editor for the Vi-like command mode '''
    def __init__(self):
        ''' Create the bar - no need for parent '''
        super(Vi_bar, self).__init__()

    def keyPressEvent(self, key_event):
        ''' Handle key press - in particular Escape '''
        super(Vi_bar, self).keyPressEvent(key_event)
        if key_event.key() == Qt.Key_Escape:
            self.clearFocus()


class File_toolbar(QtGui.QToolBar, object):
    ''' Toolbar with file open, save, etc '''
    def __init__(self, parent):
        ''' Create the toolbar using standard icons '''
        super(File_toolbar, self).__init__(parent)
        self.setMovable(False)
        self.setFloatable(False)
        self.new_button = self.addAction(self.style().standardIcon(
            QtGui.QStyle.SP_FileIcon), 'New model')
        self.open_button = self.addAction(self.style().standardIcon(
            QtGui.QStyle.SP_DialogOpenButton), 'Open model')
        self.save_button = self.addAction(self.style().standardIcon(
            QtGui.QStyle.SP_DialogSaveButton), 'Save model')
        self.check_button = self.addAction(self.style().standardIcon(
            QtGui.QStyle.SP_DialogApplyButton), 'Check model')
        self.addSeparator()
        # Up arrow to come back from a subscene (e.g. procedure)
        self.up_button = self.addAction(self.style().standardIcon(
            QtGui.QStyle.SP_ArrowUp), 'Go one level above')
        self.up_button.setEnabled(False)


class Sdl_toolbar(QtGui.QToolBar, object):
    '''
        Toolbar with SDL symbols
        The list of symbols is passed as paramters at creation time ; the class
        looks for icons for the name of the symbols and .png extension.
        The buttons activation is context dependent. Configuration is done
        directly at symbol leval (using the "allowed_followers" property)
    '''
    def __init__(self, parent):
        ''' Create the toolbar, get icons and link actions '''
        super(Sdl_toolbar, self).__init__(parent)
        self.setMovable(False)
        self.setFloatable(False)
        self.setIconSize(QSize(35, 35))
        self.actions = {}

    def set_actions(self, bar_items):
        ''' Set the acons and actions on the toolbar '''
        self.actions = {}
        self.clear()
        for item in bar_items:
            item_name = item.__name__
            self.actions[item_name] = self.addAction(
                           QtGui.QIcon(':icons/{icon}'.format(
                           icon=item_name.lower() + '.png')), item_name)
        self.update_menu()

    def enable_action(self, action):
        ''' Used as a slot to allow a scene to enable a menu action,
            e.g. if the Start symbol is deleted, the Start button
            shall be activated '''
        self.actions[action].setEnabled(True)

    def disable_action(self, action):
        ''' See description in enable_action '''
        self.actions[action].setEnabled(False)

    def update_menu(self, scene=None):
        ''' Context-dependent enabling/disabling of menu buttons '''
        try:
            selection = list(scene.selected_symbols())
        except AttributeError:
            selection = []
        if not selection:
            # Second chance, check if an item has focus (editable text)
            try:
                selection.append(scene.focusItem().parentItem())
            except AttributeError:
                pass
        if len(selection) > 1:
            # When several items are selected, disable all menu entries
            for _, action in self.actions.viewitems():
                action.setEnabled(False)
        elif not selection:
            # When nothing is selected:
            # activate everything, and when user selects an icon,
            # keep the action on hold until he clicks on the scene
            for action in self.actions.viewkeys():
                self.actions[action].setEnabled(True)

            # Check for singletons (e.g. START symbol)
            try:
                for item in scene.visible_symb:
                    try:
                        if item.is_singleton:
                            self.actions[
                                    item.__class__.__name__].setEnabled(False)
                    except (AttributeError, KeyError) as error:
                        LOG.debug(str(error))
            except AttributeError:
                pass
        else:
            # Only one selected item
            selection, = selection
            for action in self.actions.viewkeys():
                self.actions[action].setEnabled(False)
            for action in getattr(selection, 'allowed_followers', []):
                try:
                    self.actions[action].setEnabled(True)
                except KeyError:
                    LOG.debug('No menu item for symbol "' + action + '"')


class SDL_Scene(QtGui.QGraphicsScene, object):
    ''' Main graphic scene (canvas) where the user can place SDL symbols '''
    # Signal to be emitted when the scene is left (e.g. UP button)
    scene_left = QtCore.Signal()

    def __init__(self, context='process'):
        '''
            Create an SDL Scene for a given context:
            process, procedure or composite state
        '''
        super(SDL_Scene, self).__init__()
        self.mode = 'idle'
        self.context = context
        self.allowed_symbols = ACTIONS[context]
        # Configure the action menu
        all_possible_actions = set()
        for action in ACTIONS.viewvalues():
            all_possible_actions |= set(action)
        self.actions = {action.__name__: partial(self.add_symbol, action)
                for action in all_possible_actions}

        # Create a stack for handling undo/redo commands
        # (defined in undoCommands.py)
        self.undo_stack = QtGui.QUndoStack(self)
        # buttonSelected is used to set which symbol to draw
        # on next scene click (see mousePressEvent)
        self.button_selected = None
        self.setBackgroundBrush(QtGui.QBrush(
                                           QtGui.QImage(':icons/texture.png')))
        self.messages_window = None
        self.click_coordinates = None
        self.orig_pos = None
        self.process_name = 'opengeode'
        # Scene name is used to update the tab window name when scene changes
        self.name = ''
        # search_item/search_pattern are used for search/replace function
        self.search_item = None
        self.search_pattern = None
        # Selection rectangle when user clicks on the scene and moves mouse
        self.select_rect = None
        # Keep a list of composite states: {'stateName': SDL_Scene}
        self._composite_states = {}

    @property
    def visible_symb(self):
        ''' Return the visible items of a scene '''
        return (it for it in self.items() if it.isVisible() and
                isinstance(it, Symbol))

    @property
    def editable_texts(self):
        ''' Return all EditableText areas of a scene '''
        return (it for it in self.items() if it.isVisible() and
                isinstance(it, EditableText))

    @property
    def floating_symb(self):
        ''' Return the top level floating items of a scene '''
        return (it for it in self.visible_symb if not it.hasParent)

    @property
    def processes(self):
        ''' Return visible processes components of the scene '''
        return (it for it in self.visible_symb if isinstance(it, Process) and
                not isinstance(it, Procedure))

    @property
    def states(self):
        ''' Return visible state components of the scene '''
        return (it for it in self.visible_symb if isinstance(it, State))

    @property
    def texts(self):
        ''' Return visible text areas components of the scene '''
        return (it for it in self.visible_symb if isinstance(it, TextSymbol))

    @property
    def procs(self):
        ''' Return visible procedure declaration components of the scene '''
        return (it for it in self.visible_symb if isinstance(it, Procedure))

    @property
    def start(self):
        ''' Return visible start components of the scene '''
        return (it for it in self.visible_symb if isinstance(it, Start))

    @property
    def floating_labels(self):
        ''' Return visible floating label components of the scene '''
        return (it for it in self.floating_symb if isinstance(it, Label))

    @property
    def returns(self):
        ''' Return visible return components of the scene '''
        return (it for it in self.visible_symb if isinstance(it,
                                                              ProcedureStop))

    @property
    def composite_states(self):
        ''' Return states that contain a composite part '''
        # Update the list first
        for each in self.states:
            if each.is_composite() and \
                  each.nested_scene not in self._composite_states.viewvalues():
                self._composite_states[unicode(each).lower()] = \
                                                            each.nested_scene
        return self._composite_states

    @composite_states.setter
    def composite_states(self, value):
        ''' Attribute setter '''
        self._composite_states = value

    @property
    def all_nested_scenes(self):
        ''' Return all nested scenes, recursively '''
        for each in self.visible_symb:
            if each.nested_scene and isinstance(each, SDL_Scene):
                yield each.nested_scene
                for sub in each.nested_scene.all_nested_scenes:
                    yield sub

    def quit_scene(self):
        ''' Called in case of scene switch (e.g. UP button) '''
        pass

    def render_everything(self, ast):
        ''' Render a process and its children scenes, recursively '''
        def recursive_render(content, dest_scene):
            ''' Process the rendering in scenes and nested scenes '''
            if isinstance(content, ogAST.Process):
                # XXX - should be set when entering the process
                self.process_name = ast.processName

            # Render top-level items and their children:
            for each in Renderer.render(content, dest_scene):
                G_SYMBOLS.add(each)

            # Render nested scenes, recursively:
            for each in (item for item in dest_scene.visible_symb
                         if item.nested_scene):
                subscene = SDL_Scene(context=each.__class__.__name__.lower())
                subscene.messages_window = self.messages_window
                recursive_render(each.nested_scene.content, subscene)
                each.nested_scene = subscene

            # Make sure all composite states are initially up to date
            # (Needed for the symbol shape to have dashed lines)
            for each in dest_scene.states:
                if unicode(each).lower() in \
                        dest_scene.composite_states.viewkeys() and not \
                        each.nested_scene:
                    each.nested_scene = dest_scene.composite_states[
                                                         unicode(each).lower()]

        recursive_render(ast, self)

    def refresh(self):
        ''' Refresh the symbols and connections in the scene '''
        for symbol in self.visible_symb:
            symbol.updateConnectionPointPosition()
            symbol.updateConnectionPoints()
        for symbol in self.editable_texts:
            # EditableText refreshing - design explanation:
            # The first one is tricky: at symbol initialization,
            # the bounding rect of the text is computed from the raw
            # text value, without any formatting. However, it can
            # happen that text (especially when a model is loaded)
            # contains highlighted data (bold), which has the effect
            # of making the width of the text in fact wider than
            # the bounding rect. The set_text_alignment function,
            # that is applying the aligment of the text within its
            # bounding rect, can work only if the text width is fixed.
            # It has to set it according to the bounding rect, which,
            # therefore can be too small, and this has the effect of
            # pushing the exceeding character to the next line.
            # The only way to avoid this is to call setTextWidth
            # with the value -1 before the aligment is computed.
            # This has the effect of re-computing the bounding rect
            # and fixing the width issue.
            symbol.setTextWidth(-1)
            symbol.set_textbox_position()
            symbol.try_resize()
            symbol.set_text_alignment()
        for symbol in self.visible_symb:
            symbol.update_connections()

    def set_cursor(self, follower):
        ''' Set the cursor shape depending on the selected menu item '''
        for item in self.items():
            try:
                if follower.__name__ not in item.allowed_followers:
                    item.setCursor(Qt.ForbiddenCursor)
                else:
                    item.setCursor(Qt.PointingHandCursor)
            except AttributeError:
                # if there are items not having allowed_followers
                pass

    def reset_cursor(self):
        ''' Reset the default cursor of an item '''
        for item in self.items():
            try:
                item.setCursor(item.default_cursor)
            except AttributeError:
                pass

    def translate_to_origin(self):
        '''
            Translate all items to coordinate system starting at (0,0),
            in order to avoid negative coordinates
        '''
        try:
            min_x = min(item.x() for item in self.floating_symb)
            min_y = min(item.y() for item in self.floating_symb)
        except ValueError:
            # No item in the scene
            return
        delta_x = -min_x if min_x < 0 else 0
        delta_y = -min_y if min_y < 0 else 0
        for item in self.floating_symb:
            item.moveBy(delta_x, delta_y)
        return delta_x, delta_y

    def selected_symbols(self):
        ''' Generate the list of selected symbols (excluding grabbers) '''
        for selection in self.selectedItems():
            if isinstance(selection, Symbol):
                yield selection
            elif isinstance(selection, Cornergrabber):
                yield selection.parent

    def set_selection(self, toolbar):
        ''' When the selection has changed, update menu, etc '''
        toolbar.update_menu(self)
        for item in self.selected_symbols():
            item.grabber.display()

    def raise_syntax_errors(self, errors=None):
        ''' Display an syntax error pop-up message '''
        if not errors:
            return
        for view in self.views():
            errs = []
            for error in errors:
                split = error.split()
                if split[0] == 'line' and len(split) > 1:
                    line_col = split[1].split(':')
                    if len(line_col) == 2:
                        # Get line number and column..to locate error
                        # line_nb, col = line_col
                        errs.append(' '.join(split[2:]))
                    else:
                        errs.append(error)
                else:
                    errs.append(error)
            self.clear_focus()
            msg_box = QtGui.QMessageBox(view)
            msg_box.setIcon(QtGui.QMessageBox.Warning)
            msg_box.setWindowTitle('OpenGEODE - Syntax Error')
            msg_box.setInformativeText('\n'.join(errs))
            msg_box.setText("Syntax error!")
            msg_box.setStandardButtons(QtGui.QMessageBox.Discard)
            msg_box.setDefaultButton(QtGui.QMessageBox.Discard)
            msg_box.exec_()

    def check_syntax(self, symbol):
        ''' Create PR representation for a symbol and check its syntax '''
        pr_text = '\n'.join(Pr.generate(symbol, recursive=False))
        errors = symbol.check_syntax(pr_text)
        self.raise_syntax_errors(errors)

    def update_completion_list(self, symbol):
        ''' When text has changed on a symbol, update the data dictionnary '''
        pr_text = '\n'.join(Pr.generate(symbol,
                                        recursive=False,
                                        nextstate=False))
        symbol.update_completion_list(pr_text=pr_text)

    def find_text(self, pattern):
        ''' Return all symbols with matching text '''
        for item in (symbol for symbol in self.items()
                     if isinstance(symbol, EditableText)
                     and symbol.isVisible()):
            if re.search(pattern, unicode(item), flags=re.IGNORECASE):
                yield item.parentItem()

    def search(self, pattern, replace_with=None):
        ''' Search and replace function ; get next search result with key n '''
        self.clearSelection()
        self.clear_focus()
        if pattern.endswith('\\'):
            # Avoid buggy pattern ending with a single backslash
            pattern += '\\'
        self.search_item = self.find_text(pattern)
        self.search_pattern = pattern
        if replace_with:
            with undoCommands.UndoMacro(self.undo_stack, 'Search and Replace'):
                for item in self.search_item:
                    new_string = re.sub(pattern,
                                        replace_with,
                                        unicode(item.text),
                                        flags=re.IGNORECASE)
                    undo_cmd = undoCommands.ReplaceText(
                                     item.text, unicode(item.text), new_string)
                    self.undo_stack.push(undo_cmd)
                    item.select()
            self.refresh()
        else:
            try:
                item = self.search_item.next()
                item.select()
                item.ensureVisible()
            except StopIteration:
                LOG.info('Pattern not found')

    def show_item(self, item):
        '''
            Select an item and make sure it is visible
            (used when user clicks on a warning or error to locate the symbol)
        '''
        abs_coordinates = item.data(Qt.UserRole)
        if not abs_coordinates:
            LOG.info('Corresponding symbol not found')
            return
        item = self.itemAt(*abs_coordinates)
        if item:
            self.clearSelection()
            self.clear_focus()
            item.setSelected(True)
            item.ensureVisible()

    def delete_selected_symbols(self):
        '''
            Remove selected symbols from the scene, with proper re-connections
        '''
        self.undo_stack.beginMacro('Delete items')
        for item in self.selected_symbols():
            if not item.scene():
                # Ignore if item has already been deleted
                # (in case of multiple selection)
                continue
            undo_cmd = undoCommands.DeleteSymbol(item)
            self.undo_stack.push(undo_cmd)
            try:
                item.branchEntryPoint.parent.updateConnectionPointPosition()
                item.branchEntryPoint.parent.updateConnectionPoints()
            except AttributeError:
                pass
        self.undo_stack.endMacro()

    def copy_selected_symbols(self):
        '''
            Create a copy of selected symbols to a buffer (in AST form)
            Called when user presses Ctrl-C
        '''
        self.click_coordinates = None
        try:
            Clipboard.copy(self.selected_symbols())
        except TypeError as error_msg:
            try:
                self.messages_window.addItem(str(error_msg))
            except AttributeError:
                LOG.error(str(error_msg))
            raise

    def cut_selected_symbols(self):
        '''
            Create a copy of selected symbols, then delete them
        '''
        try:
            self.copy_selected_symbols()
        except TypeError:
            LOG.error('Copy error - Cannot cut')
        else:
            self.delete_selected_symbols()

    def paste_symbols(self):
        '''
            Paste previously copied symbols at selection point
        '''
        parent = list(self.selected_symbols())
        if len(parent) > 1:
            self.messages_window.addItem(
                    'Cannot paste when several items are selected')
        else:
            parent_item, = parent or [None]
            try:
                new_items = Clipboard.paste(parent_item, self)
            except TypeError as error_msg:
                self.messages_window.addItem(str(error_msg))
            else:
                self.undo_stack.beginMacro('Paste')
                for item in new_items:
                    # Allow pasting inputs when input is selected
                    # Same for decision answers and connections
                    if(isinstance(parent_item, genericSymbols.HorizontalSymbol)
                            and type(parent_item) == type(item)):
                        parent_item = parent_item.parentItem()

                    undo_cmd = undoCommands.InsertSymbol(item, parent_item,
                            pos=None if parent_item
                                     else self.click_coordinates or item.pos())

                    self.undo_stack.push(undo_cmd)
                    if parent_item:
                        parent_item = item
                    else:
                        G_SYMBOLS.add(item)
                    item.cam(item.pos(), item.pos())
                self.undo_stack.endMacro()
                self.refresh()

#   def get_pr_string(self):
#       ''' Parse the graphical items and returns a PR string '''
#       pr_data = deque()
#       for each in self.processes:
#           pr_data.append(each.PR())
#
#       for item in chain(self.texts, self.procs, self.start):
#           pr_data.append(item.PR())
#       for item in self.floating_labels:
#           pr_data.append(item.PR_floating())
#       composite = set(self.composite_states.keys())
#       for item in self.states:
#           if item.is_composite():
#               try:
#                   composite.remove(unicode(item).lower())
#                   pr_data.appendleft(item.parse_composite_state())
#               except KeyError:
#                   pass
#           pr_data.append(item.PR_state())
#
#       return list(pr_data)

    def sdl_to_statechart(self):
        ''' Create a graphviz representation of the SDL model '''
        pr_raw = Pr.parse_scene(self)
        pr_data = unicode('\n'.join(pr_raw))
        ast, _, _ = ogParser.parse_pr(string=pr_data)
        try:
            process_ast, = ast.processes
        except ValueError:
            LOG.error('No statechart to render')
            return None
        # Flatten nested states
        Helper.flatten(process_ast)
        return Statechart.create_dot_graph(process_ast)

    def export_branch_to_picture(self, symbol, filename, doc_format):
        ''' Save a symbol and its followers to a file '''
        temp_scene = SDL_Scene()
        temp_scene.messages_window = self.messages_window
        self.clearSelection()
        symbol.select()
        try:
            self.copy_selected_symbols()
            temp_scene.paste_symbols()
            temp_scene.export_img(filename, doc_format)
        except AttributeError:
            pass

    def export_img(self, filename=None, doc_format='png', split=False):
        ''' Save the scene as a PNG/SVG or PDF document
            If specified, split the diagram in multiple files, one
            per top-level floating item
        '''
        if not filename:
            return

        if split:
            # Save in multiple files
            index = 0
            for item in self.floating_symb:
                self.export_branch_to_picture(item, filename + str(index),
                                              doc_format)
                index += 1

        if filename.split('.')[-1] != doc_format:
            filename += '.' + doc_format

        self.clearSelection()
        self.clear_focus()
        # Copy in a different scene to get the smallest rectangle
        other_scene = SDL_Scene()
        other_scene.messages_window = self.messages_window
        other_scene.setBackgroundBrush(QtGui.QBrush())
        for each in self.floating_symb:
            each.select()
            self.copy_selected_symbols()
            other_scene.paste_symbols()
            each.select(False)
        rect = other_scene.sceneRect()

        # enlarge the rect to fit extra pixels due to antialiasing
        rect.adjust(-5, -5, 5, 5)
        if doc_format == 'png':
            device = QtGui.QImage(rect.size().toSize(),
                                  QtGui.QImage.Format_ARGB32)
            device.fill(Qt.transparent)
        elif doc_format == 'svg':
            device = QtSvg.QSvgGenerator()
            device.setFileName(filename)
            device.setTitle('OpenGEODE SDL Diagram')
            device.setSize(rect.size().toSize())
        elif doc_format == 'pdf':
            device = QtGui.QPrinter()
            device.setOutputFormat(QtGui.QPrinter.PdfFormat)
            device.setPaperSize(
                    rect.size().toSize(), QtGui.QPrinter.Point)
            device.setFullPage(True)
            device.setOutputFileName(filename)
        else:
            LOG.error('Output format not supported: ' + doc_format)
        painter = QtGui.QPainter(device)
        other_scene.render(painter, source=rect)
        try:
            device.save(filename)
        except AttributeError:
            # Due to inconsistencies in Qt API - only QtGui.QImage has the save
            pass
        if painter.isActive():
            painter.end()

    def clear_focus(self):
        ''' Clear focus from any item on the scene '''
        try:
            self.focusItem().clearFocus()
        except AttributeError:
            # if no focus item
            pass

    def symbol_near(self, pos, dist=5, selectable_only=True):
        ''' If any, returns symbol around pos '''
        items = self.items(
                QRectF(pos.x() - dist, pos.y() - dist, 2 * dist, 2 * dist))
        for item in items:
            if((selectable_only and item.flags() &
                    QtGui.QGraphicsItem.ItemIsSelectable)
                    or not selectable_only):
                return item.parent if isinstance(item, Cornergrabber) else item

    def can_insert(self, pos, item_type):
        ''' Check if we can add an item type at a given position '''
        parent_item = self.symbol_near(pos)
        if not parent_item:
            # No symbol at the given position
            if item_type.needs_parent:
                raise TypeError(str(item_type.__name__) + ' needs a parent')
            else:
                return None
        else:
            # Check if item as pos accepts item type as follower
            if item_type.__name__ in parent_item.allowed_followers:
                return parent_item
            else:
                raise TypeError(parent_item.__class__.__name__ +
                                ' symbol cannot be followed by ' +
                                item_type.__name__)

    # pylint: disable=C0103
    def mousePressEvent(self, event):
        '''
            Handle mouse click on the scene:
            If a symbol was selected in the menu, check if it can be inserted
            Otherwise store the coordinates, in which case if the user does
            a paste action with floating items, they will be placed there.
        '''
        self.reset_cursor()
        # First propagate event to symbols for specific treatment
        super(SDL_Scene, self).mousePressEvent(event)
        # Store mouse coordinates as possible paste position
        self.click_coordinates = event.scenePos()
        # Enter state machine
        if self.mode == 'idle' and event.button() == Qt.LeftButton:
            # Idle mode: click triggers selection square
            nearby_connection = self.symbol_near(event.scenePos(),
                                                 selectable_only=False)
            connection_selected = False
            if isinstance(nearby_connection, Connection):
                # Click near a connection - forward the event to it
                # (some connections like statechart Edges can react)
                nearby_connection.mousePressEvent(event)
                connection_selected = True
            if not self.symbol_near(event.scenePos(), dist=1):
                self.mode = 'select_items'
                self.orig_pos = event.scenePos()
                self.select_rect = self.addRect(
                        QRectF(self.orig_pos, self.orig_pos))
                if self.context == 'statechart' and not connection_selected:
                    # Specific treatment for statecharts - should subclass
                    for item in self.items():
                        # Remove all Edges control points from the scene
                        try:
                            item.bezier_set_visible(False)
                        except AttributeError:
                            pass

        elif self.mode == 'wait_placement':
            try:
                parent = \
                        self.can_insert(event.scenePos(), self.button_selected)
            except TypeError as err:
                self.messages_window.addItem(str(err))
            else:
                with undoCommands.UndoMacro(self.undo_stack, 'Place Symbol'):
                    item = self.place_symbol(
                            item_type=self.button_selected,
                            parent=parent,
                            pos=event.scenePos() if not parent else None)
            # self.button_selected = None
            self.mode = 'idle'
        elif self.mode == 'wait_connection_source':
            # Check location, and if ok:
            self.mode = 'wait_next_connection_point'
            # if not OK, reset and:
            self.mode = 'idle'

    # pylint: disable=C0103
    def mouseMoveEvent(self, event):
        ''' Handle Click + Mouse move, based on the mode '''
        if event.buttons() == Qt.NoButton or self.mode == 'idle':
            return super(SDL_Scene, self).mouseMoveEvent(event)
        elif self.mode == 'select_items':
            rect = QRectF(self.orig_pos, event.scenePos())
            self.select_rect.setRect(rect.normalized())
        elif self.mode == 'wait_next_connection_point':
            # Update the line
            pass

    # pylint: disable=C0103
    def mouseReleaseEvent(self, event):
        if self.mode == 'select_items':
            for item in self.items(self.select_rect.rect().toRect(),
                    mode=Qt.ContainsItemBoundingRect):
                try:
                    item.select()
                except AttributeError:
                    pass
            #self.removeItem(self.select_rect)
            # XXX stop with removeItem, it provokes segfault
            self.select_rect.hide()
        self.mode = 'idle'
        super(SDL_Scene, self).mouseReleaseEvent(event)

    # pylint: disable=C0103
    def keyPressEvent(self, event):
        ''' Handle keyboard: Delete, Undo/Redo '''
        super(SDL_Scene, self).keyPressEvent(event)
        if event.matches(QtGui.QKeySequence.Delete) and self.selectedItems():
            self.delete_selected_symbols()
            self.clearSelection()
            self.clear_focus()
        elif event.matches(QtGui.QKeySequence.Undo):
            if not isinstance(self.focusItem(), EditableText):
                LOG.debug('UNDO ' + self.undo_stack.undoText())
                self.undo_stack.undo()
                self.clearSelection()
                self.refresh()
                # Emit a selection change to make sure the toolbar is updated
                # (e.g. when Undoing a Place START symbol)
                self.selectionChanged.emit()
                self.clear_focus()
        elif event.matches(QtGui.QKeySequence.Redo):
            if not isinstance(self.focusItem(), EditableText):
                LOG.debug('REDO ' + self.undo_stack.redoText())
                self.undo_stack.redo()
                self.clearSelection()
                self.refresh()
                self.clear_focus()
                # Emit a selection change to make sure the toolbar is updated
                self.selectionChanged.emit()
        elif event.matches(QtGui.QKeySequence.Copy):
            if not isinstance(self.focusItem(), EditableText):
                try:
                    self.copy_selected_symbols()
                except TypeError:
                    LOG.error('Cannot copy')
        elif event.matches(QtGui.QKeySequence.Cut):
            self.cut_selected_symbols()
        elif event.matches(QtGui.QKeySequence.Paste):
            if not isinstance(self.focusItem(), EditableText):
                self.paste_symbols()
                self.refresh()
                self.clear_focus()
        elif event.key() == Qt.Key_N:
            # n to select the next item in a search (vim mode)
            if self.focusItem():
                # Only active when no item has keyboard focus
                return
            try:
                self.clearSelection()
                item = self.search_item.next()
                item.select()
                item.ensureVisible()
            except StopIteration:
                LOG.info('No more matches')
                self.search(self.search_pattern)
            except AttributeError:
                LOG.info('No search pattern set. Use "/<pattern>"')
        elif (event.key() == Qt.Key_J and
                event.modifiers() == Qt.ControlModifier):
            # Debug mode
            for selection in self.selected_symbols():
                LOG.info(unicode(selection))
                LOG.info('Position: ' + str(selection.pos()))
                LOG.info('ScenePos: ' + str(selection.scenePos()))
                LOG.info('BoundingRect: ' + str(selection.boundingRect()))
                #LOG.info('ChildrenList: ' + str(selection.childItems()))
                LOG.info('ChildrenBoundingRect: ' +
                        str(selection.childrenBoundingRect()))
                pprint.pprint(selection.__dict__, None, 2, 1)
            code.interact('type your command:', local=locals())

    def place_symbol(self, item_type, parent, pos=None):
        ''' Draw a symbol on the scene '''
        item = item_type()
        # Add the item to the scene
        if item not in self.items():
            self.addItem(item)
        # Create Undo command (makes the call to the insertSymbol function):
        undo_cmd = undoCommands.InsertSymbol(item=item, parent=parent, pos=pos)
        self.undo_stack.push(undo_cmd)
        # If no item is selected (e.g. new STATE), add it to the scene
        if not parent:
            G_SYMBOLS.add(item)

        if item_type == Decision:
            # When creating a new decision, add two default answers
            self.place_symbol(item_type=DecisionAnswer, parent=item)
            self.place_symbol(item_type=DecisionAnswer, parent=item)
        elif item_type in (Procedure, State):
            # Create a sub-scene for the procedure or nested state
            subscene = SDL_Scene(context=item_type.__name__.lower())
            subscene.messages_window = self.messages_window
            item.nested_scene = subscene

        self.clearSelection()
        self.clear_focus()
        item.select()
        item.cam(item.pos(), item.pos())
        # When item is placed, immediately set focus to input text
        item.edit_text()

        for view in self.views():
            view.refresh()
            view.ensureVisible(item)
        return item

    def add_symbol(self, item_type):
        ''' Add a symbol, or postpone until a parent symbol is selected  '''
        try:
            # If an item is selected or if its text has focus,
            # use it as parent item for the newly inserted item
            selection, = (list(self.selected_symbols()) or
                          [self.focusItem().parentItem()])
            with undoCommands.UndoMacro(self.undo_stack, 'Place Symbol'):
                self.place_symbol(item_type=item_type, parent=selection)
        except (ValueError, AttributeError):
            # Menu item clicked but no symbol selected
            # -> store until user clicks on the scene
            self.messages_window.clear()
            self.messages_window.addItem(
                    'Click on the scene to place the symbol')
            self.button_selected = item_type
            if item_type == Connection:
                self.mode = 'wait_connection_source'
            else:
                self.mode = 'wait_placement'
            self.set_cursor(item_type)
            return None


class SDL_View(QtGui.QGraphicsView, object):
    ''' Main graphic view used to display the SDL scene and handle zoom '''
    # signal to ask the main application that a new scene is needed
    need_new_scene = QtCore.Signal()

    def __init__(self, scene):
        ''' Create the SDL view holding the scene '''
        super(SDL_View, self).__init__(scene)
        self.wrapping_window = None
        self.messages_window = None
        self.mode = ''
        self.phantom_rect = None
        self.filename = ''
        self.orig_pos = None
        # mouse_pos is used to handle screen scrolling with middle mouse button
        self.mouse_pos = None
        # Up button allows to move from one scene to another
        self.up_button = None
        # Toolbar with the icons of the SDL symbols
        self.toolbar = None
        # Scene stack (used for nested symbols)
        self.parent_scene = []
        # Set of PR files that are not saved back (e.g. system structure)
        self.readonly_pr = None
        # Special scene for the Lander module
        self.lander_scene = SDL_Scene(context='lander')
        # Do not initialize the lander now - only if needed
        self.lander = None

    def set_toolbar(self):
        ''' Define the toolbar depending on the context '''
        self.toolbar.set_actions(
                bar_items=ACTIONS.get(self.scene().context, []))

        # Connect toolbar actions
        self.scene().selectionChanged.connect(partial(
                                    self.scene().set_selection, self.toolbar))
        for item in self.toolbar.actions.viewkeys():
            self.toolbar.actions[item].triggered.connect(
                                                   self.scene().actions[item])
        self.toolbar.update_menu(self.scene())

    # pylint: disable=C0103
    def keyPressEvent(self, event):
        ''' Handle keyboard: Zoom, open/save diagram, etc. '''
        if event.matches(QtGui.QKeySequence.ZoomOut):
            self.scale(0.8, 0.8)
        elif event.matches(QtGui.QKeySequence.ZoomIn):
            self.scale(1.2, 1.2)
        elif event.matches(QtGui.QKeySequence.Save):
            self.save_diagram()
        elif (event.key() == Qt.Key_G and
                event.modifiers() == Qt.ControlModifier):
            self.generate_ada()
        elif event.key() == Qt.Key_F7:
            self.check_model()
        elif event.key() == Qt.Key_F5:
            self.refresh()
            # Refresh statechart
            if graphviz:
                Statechart.update(self.scene())
        elif event.matches(QtGui.QKeySequence.Open):
            self.open_diagram()
        elif event.matches(QtGui.QKeySequence.New):
            self.new_diagram()
        elif (event.key() == Qt.Key_F12 and
                event.modifiers() == Qt.ControlModifier and
                self.scene() != self.lander_scene):
            self.lander_scene.setSceneRect(0, 0, self.width(), self.height())
            if not self.lander:
                self.lander = Lander.Lander(self.lander_scene)
            horpos = self.horizontalScrollBar().value()
            verpos = self.verticalScrollBar().value()
            self.parent_scene.append((self.scene(), horpos, verpos))
            self.scene().clear_focus()
            self.setScene(self.lander_scene)
            self.up_button.setEnabled(True)
            self.set_toolbar()
            self.lander.play()
        super(SDL_View, self).keyPressEvent(event)

    def refresh(self):
        ''' Refresh the complete view '''
        self.scene().refresh()
        self.setSceneRect(self.scene().sceneRect())
        self.viewport().update()

    # pylint: disable=C0103
    def resizeEvent(self, event):
        '''
           Called by Qt when window is resized
           Make sure that the scene that is displayed is at least
           of the size of the view, by drawing a transparent rectangle
           Otherwise, the scene is centered on the view, with the size
           of its bounding rect. This is nice in theory, except when
           the user wants to place a symbol at an exact position - in
           that case, the automatic centering is not appropriate.
        '''
        LOG.debug('resizing view')
        scene_rect = self.scene().itemsBoundingRect()
        view_size = self.size()
        scene_rect.setWidth(max(scene_rect.width(), view_size.width()))
        scene_rect.setHeight(max(scene_rect.height(), view_size.height()))
        if self.phantom_rect and self.phantom_rect in self.scene().items():
            #self.scene().removeItem(self.phantom_rect)
            # XXX stop with removeItem, it provokes segfault
            self.phantom_rect.hide()
        self.phantom_rect = self.scene().addRect(scene_rect,
                pen=QtGui.QPen(QtGui.QColor(0, 0, 0, 0)))
        # Hide the rectangle so that it does not collide with the symbols
        self.phantom_rect.hide()
        self.refresh()
        super(SDL_View, self).resizeEvent(event)

    def about_og(self):
        ''' Display the About dialog '''
        QtGui.QMessageBox.about(self, 'About OpenGEODE',
                'OpenGEODE - a tiny SDL editor for TASTE\n\n'
                'Author: \nMaxime Perrotin'
                '\n\nContact: maxime.perrotin@esa.int\n\n'
                'Coded with Pyside (Python + Qt)\n'
                'and ANTLR 3.1.3 for Python (parser)')

    # pylint: disable=C0103
    def wheelEvent(self, wheelEvent):
        '''
            Catch the mouse Wheel event
        '''
        if wheelEvent.modifiers() == Qt.ControlModifier:
            # Google-Earth zoom mode (Zoom with center on the mouse position)
            self.setTransformationAnchor(QtGui.QGraphicsView.AnchorUnderMouse)
            if wheelEvent.delta() < 0:
                self.scale(0.9, 0.9)
            else:
                self.scale(1.1, 1.1)
            self.setTransformationAnchor(QtGui.QGraphicsView.AnchorViewCenter)
        else:
            return super(SDL_View, self).wheelEvent(wheelEvent)

    # pylint: disable=C0103
    def mousePressEvent(self, evt):
        '''
            Catch mouse press event to move (when middle button is clicked)
            or to select multiple items
        '''
        # First propagate the click (then scene will receive it first):
        super(SDL_View, self).mousePressEvent(evt)
        self.mouse_pos = evt.pos()
        if evt.button() == Qt.MidButton:
            self.mode = 'moveScreen'

    def go_up(self):
        '''
            When Up button is clicked, go up one nested scene level
        '''
        LOG.debug('GO_UP')
        self.scene().clear_focus()
        # Scene may need to be informed when it is left:
        self.scene().scene_left.emit()
        scene, horpos, verpos = self.parent_scene.pop()
        self.setScene(scene)
        self.wrapping_window.setWindowTitle(self.scene().name)
        self.horizontalScrollBar().setSliderPosition(horpos)
        self.verticalScrollBar().setSliderPosition(verpos)
        self.set_toolbar()
        if not self.parent_scene:
            self.up_button.setEnabled(False)
        self.refresh()
        self.horizontalScrollBar().setSliderPosition(horpos)
        self.verticalScrollBar().setSliderPosition(verpos)

    def go_down(self, scene, name=''):
        ''' Enter a nested diagram (procedure, composite state) '''
        horpos = self.horizontalScrollBar().value()
        verpos = self.verticalScrollBar().value()
        self.scene().name = self.wrapping_window.windowTitle()
        self.parent_scene.append((self.scene(), horpos, verpos))
        self.scene().clear_focus()
        self.setScene(scene)
        self.scene().name = name + '[*]'
        self.wrapping_window.setWindowTitle(self.scene().name)
        self.up_button.setEnabled(True)
        self.set_toolbar()
        self.scene().scene_left.emit()
        self.refresh()

    # pylint: disable=C0103
    def mouseDoubleClickEvent(self, evt):
        ''' Catch a double click - possibly change the scene '''
        super(SDL_View, self).mouseDoubleClickEvent(evt)
        if evt.button() == Qt.LeftButton:
            item = self.scene().symbol_near(self.mapToScene(evt.pos()))
            try:
                if item.allow_nesting:
                    item.double_click()
                    ctx = unicode(item.__class__.__name__.lower())
                    if not isinstance(item.nested_scene, SDL_Scene):
                        subscene = SDL_Scene(context=ctx)
                        subscene.messages_window = self.messages_window
                        item.nested_scene = subscene
                    self.go_down(item.nested_scene,
                                 name=ctx + u' ' + unicode(item))
                else:
                    # Otherwise, double-click edits the item text
                    item.edit_text(self.mapToScene(evt.pos()))
            except AttributeError:
                LOG.debug('Ignoring double click')

    # pylint: disable=C0103
    def mouseMoveEvent(self, evt):
        ''' Handle the screen move when user clicks '''
        if evt.buttons() == Qt.NoButton:
            return super(SDL_View, self).mouseMoveEvent(evt)
        new_pos = evt.pos()
        if self.mode == 'moveScreen':
            diff_x = self.mouse_pos.x() - new_pos.x()
            diff_y = self.mouse_pos.y() - new_pos.y()
            h_scroll = self.horizontalScrollBar()
            v_scroll = self.verticalScrollBar()
            h_scroll.setValue(h_scroll.value() + diff_x)
            v_scroll.setValue(v_scroll.value() + diff_y)
            self.mouse_pos = new_pos
        else:
            return super(SDL_View, self).mouseMoveEvent(evt)

    # pylint: disable=C0103
    def mouseReleaseEvent(self, evt):
        self.mode = ''
        # Adjust scrollbars if diagram got bigger due to a move
        if self.scene().context != 'statechart':
            # Make sure scene size remains OK when adding/moving symbols
            # Avoid doing it when editing texts - it would prevent text
            # selection or cursor move
            if not isinstance(self.scene().focusItem(), EditableText):
                self.refresh()
        super(SDL_View, self).mouseReleaseEvent(evt)

    def save_as(self):
        ''' Save As function '''
        self.save_diagram(save_as=True)

    def save_diagram(self, save_as=False, autosave=False):
        ''' Save the diagram to a .pr file '''
        if (not self.filename or save_as) and not autosave:
            self.filename = QtGui.QFileDialog.getSaveFileName(
                    self, "Save model", ".", "SDL Model (*.pr)")[0]
        if self.filename and self.filename.split('.')[-1] != 'pr':
            self.filename += ".pr"
        filename = (
                (self.filename or '_opengeode')
                + '.autosave') if autosave else self.filename
        if not filename and not autosave:
            return False
        else:
            pr_file = QFile(filename)
            pr_file.open(QIODevice.WriteOnly | QIODevice.Text)
            if not autosave:
                self.scene().process_name = ''.join(filename
                        .split(os.path.extsep)[0:-1]).split(os.path.sep)[-1]
                self.wrapping_window.setWindowTitle(
                        'process ' + self.scene().process_name + '[*]')
        # If the current scene is a nested one, save the top parent
        if self.parent_scene:
            scene = self.parent_scene[0][0]
        else:
            scene = self.scene()
        # Translate scenes to avoid negative coordinates
        for each in scene.all_nested_scenes:
            each.translate_to_origin()
        delta_x, delta_y = scene.translate_to_origin()

        pr_raw = Pr.parse_scene(scene)

        # Move items back to original place to avoid scrollbar jumps
        for item in scene.floating_symb:
            item.moveBy(-delta_x, -delta_y)

        pr_data = unicode('\n'.join(pr_raw))
        try:
            pr_file.write(pr_data.encode('utf-8'))
            pr_file.close()
            if not autosave:
                self.scene().clear_focus()
                self.scene().undo_stack.setClean()
            else:
                LOG.debug('Auto-saving backup file completed:' + filename)
            return True
        except AttributeError:
            LOG.error('Impossible to save the file')
            return False

    def save_png(self):
        ''' Save the current view as a PNG image '''
        filename = QtGui.QFileDialog.getSaveFileName(
                self, "Save picture", ".", "Image (*.png)")[0]
        self.scene().export_img(filename, doc_format='png')

    def load_file(self, files):
        ''' Parse a PR file and render it on the scene '''
        try:
            ast, warnings, errors = ogParser.parse_pr(files=files)
        except IOError:
            LOG.error('Aborting: could not open or parse input file')
            return
        try:
            process, = ast.processes
            self.filename = process.filename
            self.readonly_pr = ast.pr_files - {self.filename}
        except ValueError:
            LOG.error('Cannot load more than one process at a time')
            return
        try:
            syst, = ast.systems
            block, = syst.blocks
            if block.processes[0].referenced:
                LOG.debug('Process is referenced, fixing')
                block.processes = [process]
        except ValueError:
            # No System/Block hierarchy, creating single block
            block = ogAST.Block()
            block.processes = [process]
        LOG.debug('Parsing complete. Summary, found ' + str(len(warnings)) +
                ' warnings and ' + str(len(errors)) + ' errors')
        self.log_errors(errors, warnings)
        self.scene().render_everything(block)
        self.toolbar.update_menu(self.scene())
        self.wrapping_window.setWindowTitle('block ' +
                                            process.processName + '[*]')
        self.refresh()
        self.centerOn(self.sceneRect().topLeft())
        self.scene().undo_stack.clear()
        return ast

    def open_diagram(self):
        ''' Load one or several .pr file and display the state machine '''
        if not self.new_diagram():
            return
        filenames, _ = QtGui.QFileDialog.getOpenFileNames(self,
                "Open model(s)", ".", "SDL model (*.pr)")
        if not filenames:
            return
        else:
            self.load_file(filenames)

    def isModelClean(self):
        ''' Check recursively if anything has changed in any scene '''
        if self.parent_scene:
            scene = self.parent_scene[0][0]
        else:
            scene = self.scene()
        for each in chain([scene], scene.all_nested_scenes):
            if not each.undo_stack.isClean():
                return False
        return True

    def propose_to_save(self):
        ''' Display a dialog to let the user save his diagram '''
        msg_box = QtGui.QMessageBox(self)
        msg_box.setWindowTitle('OpenGEODE')
        msg_box.setText("The model has been modified.")
        msg_box.setInformativeText("Do you want to save your changes?")
        msg_box.setStandardButtons(QtGui.QMessageBox.Save |
                QtGui.QMessageBox.Discard |
                QtGui.QMessageBox.Cancel)
        msg_box.setDefaultButton(QtGui.QMessageBox.Save)
        ret = msg_box.exec_()
        if ret == QtGui.QMessageBox.Save:
            if not self.save_diagram():
                return False
        elif ret == QtGui.QMessageBox.Cancel:
            return False
        return True

    def new_diagram(self):
        ''' If model state is clean, reset current diagram '''
        if not self.isModelClean():
            # If changes occured since last save, pop up a window
            if not self.propose_to_save():
                return False
        self.need_new_scene.emit()
        self.parent_scene = []
        self.scene().undo_stack.clear()
        #self.scene().clear()
        G_SYMBOLS.clear()
        self.scene().process_name = ''
        self.filename = None
        self.readonly_pr = None
        self.wrapping_window.setWindowTitle('process[*]')
        self.set_toolbar()
        return True

    def log_errors(self, errors, warnings):
        ''' Report Error and Warnings on the console and in the log window '''
        if self.messages_window:
            self.messages_window.clear()
        for error in errors:
            if type(error[0]) == list:
                # should be fixed now, CHECKME - NO, NOT FULLY FIXED
                # problem is in decision answers branches
                error[0] = 'Internal error - ' + str(error[0])
            LOG.error(error[0])
            item = QtGui.QListWidgetItem(u'[ERROR] ' + error[0])
            if len(error) == 2:
                item.setData(Qt.UserRole, error[1])
            if self.messages_window:
                self.messages_window.addItem(item)
        for warning in warnings:
            LOG.warning(warning[0])
            item = QtGui.QListWidgetItem(u'[WARNING] ' + str(warning[0]))
            if len(warning) == 2:
                item.setData(Qt.UserRole, warning[1])
            if self.messages_window:
                self.messages_window.addItem(item)
        if not errors and not warnings and self.messages_window:
            self.messages_window.addItem('No errors, no warnings!')

    def check_model(self):
        ''' Parse the model and check for warnings and errors '''
        # If the current scene is a nested one, save the top parent
        if self.parent_scene:
            scene = self.parent_scene[0][0]
        else:
            scene = self.scene()
        pr_raw = Pr.parse_scene(scene)
        pr_data = unicode('\n'.join(pr_raw))
        if pr_data:
            _, warnings, errors = ogParser.parse_pr(files=self.readonly_pr,
                                                    string=pr_data)
            self.log_errors(errors, warnings)

    def generate_ada(self):
        ''' Generate Ada code '''
        # If the current scene is a nested one, save the top parent
        if self.parent_scene:
            scene = self.parent_scene[0][0]
        else:
            scene = self.scene()
        pr_raw = Pr.parse_scene(scene)
        pr_data = unicode('\n'.join(pr_raw))
        if pr_data:
            ast, warnings, errors = ogParser.parse_pr(files=self.readonly_pr,
                                                      string=pr_data)
            process, = ast.processes
            self.log_errors(errors, warnings)
            if len(errors) > 0:
                self.messages_window.addItem(
                        'Aborting: too many errors to generate code')
            else:
                self.messages_window.addItem('Generating Ada code')
                try:
                    AdaGenerator.generate(process)
                    self.messages_window.addItem('Done')
                except (TypeError, ValueError, NameError) as err:
                    self.messages_window.addItem(
                            'Code generation failed:' + str(err))
                    LOG.error(str(traceback.format_exc()))


class OG_MainWindow(QtGui.QMainWindow, object):
    ''' Main GUI window '''
    def __init__(self, parent=None):
        ''' Create the main window '''
        super(OG_MainWindow, self).__init__(parent)
        self.view = None
        self.scene = None
        self.statechart_view = None
        self.statechart_scene = None
        self.vi_bar = Vi_bar()
        # Docking areas
        self.datatypes_view = None
        self.datatypes_scene = None
        self.asn1_area = None

    def new_scene(self):
        ''' Create a new, clean SDL scene. This function is necessary because
        it is not possible to use QGraphicsScene.clear(), because of Pyside
        bugs with deletion of items on application exit '''
        self.scene = SDL_Scene(context='block')
        if self.view:
            self.scene.messages_window = self.view.messages_window
            self.view.setScene(self.scene)
            self.view.refresh()

    def start(self, file_name):
        ''' Initializes all objects to start the application '''
        # Create a graphic scene: the main canvas
        self.new_scene()
        # Find SDL_View widget
        self.view = self.findChild(SDL_View, 'graphicsView')
        self.view.setScene(self.scene)

        # Find Menu Actions
        open_action = self.findChild(QtGui.QAction, 'actionOpen')
        new_action = self.findChild(QtGui.QAction, 'actionNew')
        save_action = self.findChild(QtGui.QAction, 'actionSave')
        save_as_action = self.findChild(QtGui.QAction, 'actionSaveAs')
        quit_action = self.findChild(QtGui.QAction, 'actionQuit')
        check_action = self.findChild(QtGui.QAction, 'actionCheck_model')
        about_action = self.findChild(QtGui.QAction, 'actionAbout')
        ada_action = self.findChild(QtGui.QAction, 'actionGenerate_Ada_code')
        png_action = self.findChild(QtGui.QAction, 'actionExport_to_PNG')

        # Connect menu actions
        open_action.activated.connect(self.view.open_diagram)
        save_action.activated.connect(self.view.save_diagram)
        save_as_action.activated.connect(self.view.save_as)
        quit_action.activated.connect(self.close)
        new_action.activated.connect(self.view.new_diagram)
        check_action.activated.connect(self.view.check_model)
        about_action.activated.connect(self.view.about_og)
        ada_action.activated.connect(self.view.generate_ada)
        png_action.activated.connect(self.view.save_png)

        # Connect signal to let the view request a new scene
        self.view.need_new_scene.connect(self.new_scene)

        # Add a toolbar widget (not in .ui file due to pyside bugs)
        toolbar = Sdl_toolbar(self)

        # Associate the toolbar to the scene
        self.view.toolbar = toolbar

        # Set initial toolbar to the PROCESS editor
        self.view.set_toolbar()

        self.addToolBar(Qt.LeftToolBarArea, toolbar)

        # Add a toolbar with New/Open/Save/Check buttons
        filebar = File_toolbar(self)
        filebar.open_button.activated.connect(self.view.open_diagram)
        filebar.new_button.activated.connect(self.view.new_diagram)
        filebar.check_button.activated.connect(self.view.check_model)
        filebar.save_button.activated.connect(self.view.save_diagram)
        self.view.up_button = filebar.up_button
        filebar.up_button.activated.connect(self.view.go_up)
        self.addToolBar(Qt.TopToolBarArea, filebar)

        self.scene.clearSelection()
        self.scene.clear_focus()

        # widget wrapping the view. We have to maximize it
        process_widget = self.findChild(QtGui.QWidget, 'process')
        process_widget.showMaximized()
        self.view.wrapping_window = process_widget
        self.scene.undo_stack.cleanChanged.connect(
                lambda x: process_widget.setWindowModified(not x))

        # get the messages list window (to display errors and warnings)
        # it is a QtGui.QListWidget
        msg_dock = self.findChild(QtGui.QDockWidget, 'msgDock')
        msg_dock.setWindowTitle('Use F7 to check the model')
        msg_dock.setStyleSheet('QDockWidget::title {background: lightgrey;}')
        messages = self.findChild(QtGui.QListWidget, 'messages')
        messages.addItem('Welcome to OpenGEODE.')
        self.view.messages_window = messages
        self.scene.messages_window = messages
        messages.itemClicked.connect(self.scene.show_item)

        statechart_dock = self.findChild(QtGui.QDockWidget, 'statechart_dock')
        #statechart_dock.setWindowTitle('Statechart view - F4 to update')
        if graphviz:
            self.statechart_view = self.findChild(SDL_View, 'statechart_view')
            self.statechart_scene = SDL_Scene(context='statechart')
            self.statechart_view.setScene(self.statechart_scene)
        else:
            statechart_dock.hide()

        # Set up the dock area to display the ASN.1 Data model
        #asn1_dock = self.findChild(QtGui.QDockWidget, 'datatypes_dock')
        self.datatypes_view = self.findChild(SDL_View, 'datatypes_view')
        self.datatypes_scene = SDL_Scene(context='process')
        self.datatypes_view.setScene(self.datatypes_scene)
        self.asn1_area = sdlSymbols.ASN1Viewer()
        self.asn1_area.text.setPlainText('-- ASN.1 Data Types')
        self.asn1_area.text.try_resize()

        self.datatypes_scene.addItem(self.asn1_area)

        # Create a timer for periodically saving a backup of the model
        autosave = QTimer(self)
        autosave.timeout.connect(
                partial(self.view.save_diagram, autosave=True))
        autosave.start(60000)

        # Add a line editor on the status bar for the vim mode
        self.statusBar().addPermanentWidget(self.vi_bar)
        self.vi_bar.hide()
        self.vi_bar.editingFinished.connect(self.vi_bar.hide)
        self.vi_bar.returnPressed.connect(self.vi_command)

        # Display the view and the scene (allows size() to be up to date)
        self.show()

        if file_name:
            types = []
            ast = self.view.load_file(file_name)
            # Update the dock widget with ASN.1 files content
            try:
                for asn1file in ast.asn1_filenames:
                    with open(asn1file, 'r') as file_handler:
                        types.append('-- ' + asn1file)
                        types.append(file_handler.read())
                if types:
                    self.asn1_area.text.setPlainText('\n'.join(types))
                    self.asn1_area.text.try_resize()
            except IOError as err:
                LOG.warning('ASN.1 file(s) could not be loaded : ' + str(err))
            except AttributeError:
                LOG.warning('No AST, check input files')

    def vi_command(self):
        '''
            Process a vi command as entered in the Vi command line
            Supported commands:
            :<w><q><!> (save, quit)
            /<search pattern>
            :%s/<search_patten>/<replace_with>/g
        '''
        command = self.vi_bar.text()
        # Match vi-like search and replace pattern (e.g. :%s,a,b,g)
        search = re.compile(r':%s(.)(.*)\1(.*)\1(.)')
        try:
            _, pattern, new, _ = search.match(command).groups()
            LOG.debug('Replacing {this} with {that}'
                          .format(this=pattern, that=new))
            self.view.scene().search(pattern, replace_with=new)
        except AttributeError:
            if command.startswith('/') and len(command) > 1:
                LOG.debug('Searching for ' + command[1:])
                self.view.scene().search(command[1:])
            else:
                saveclose = re.compile(r':(w)?(q)?(!)?')
                try:
                    save, close_app, force = saveclose.match(command).groups()
                    if save:
                        saved = self.view.save_diagram()
                        if not saved and not force and close_app:
                            return
                    if force and close_app:
                        self.view.scene().undo_stack.clear()
                    if close_app:
                        self.close()
                except AttributeError:
                    pass

    # pylint: disable=C0103
    def keyPressEvent(self, key_event):
        ''' Handle keyboard: Statechart rendering '''
        if key_event.key() == Qt.Key_F4 and graphviz:
            if self.view.parent_scene:
                scene = self.view.parent_scene[0][0]
            else:
                scene = self.view.scene()
            graph = scene.sdl_to_statechart()
            try:
                Statechart.render_statechart(self.statechart_scene, graph)
                self.statechart_view.refresh()
            except (IOError, TypeError) as err:
                LOG.debug(str(err))
        elif key_event.key() == Qt.Key_Colon:
            self.vi_bar.show()
            self.vi_bar.setFocus()
            self.vi_bar.setText(':')
        elif key_event.key() == Qt.Key_Slash:
            self.vi_bar.show()
            self.vi_bar.setFocus()
            self.vi_bar.setText('/')
        super(OG_MainWindow, self).keyPressEvent(key_event)

    # pylint: disable=C0103
    def closeEvent(self, event):
        ''' Close main application '''
        if not self.view.isModelClean():
            if not self.view.propose_to_save():
                event.ignore()
                return
        # Clear the list of top-level symbols to avoid possible exit-crash
        # due to pyside badly handling items that are not part of any scene
        G_SYMBOLS.clear()
        # Also clear undo stack that may keep reference to items
        self.scene.undo_stack.clear()
        LOG.debug('Bye bye!')
        super(OG_MainWindow, self).closeEvent(event)


def parse_args():
    ''' Parse command line arguments '''
    parser = argparse.ArgumentParser(version=__version__)
    parser.add_argument('-g', '--debug', action='store_true', default=False,
            help='Display debug information')
    parser.add_argument('--check', action='store_true', dest='check',
            help='Check a .pr file for syntax and semantics')
    parser.add_argument('--toAda', dest='toAda', action='store_true',
            help='Generate Ada code for the .pr file')
    parser.add_argument('--llvm', dest='llvm', action='store_true',
            help='Generate LLVM IR code for the .pr file (experimental)')
    parser.add_argument('--png', dest='png', action='store_true',
            help='Generate a PNG file for the process')
    parser.add_argument('--pdf', dest='pdf', action='store_true',
            help='Generate a PDF file for the process')
    parser.add_argument('--svg', dest='svg', action='store_true',
            help='Generate a SVG file for the process')
    parser.add_argument('--split', dest='split', action='store_true',
            help='Save pictures in multiple files (one per floating item)')
    parser.add_argument('files', metavar='file.pr', type=str, nargs='*',
            help='SDL file(s)')
    return parser.parse_args()


def init_logging(options):
    ''' Initialize logging '''
    terminal_formatter = logging.Formatter(fmt="[%(levelname)s] %(message)s")
    handler_console = logging.StreamHandler()
    handler_console.setFormatter(terminal_formatter)
    LOG.addHandler(handler_console)

    level = logging.DEBUG if options.debug else logging.INFO

    # Set log level for all libraries
    LOG.setLevel(level)
    try:
<<<<<<< HEAD
        for module in (sdlSymbols, genericSymbols, ogAST, ogParser, Lander,
                AdaGenerator, undoCommands, Renderer, Clipboard, Statechart,
                Helper, LlvmGenerator, Asn1scc, Connectors, Pr):
=======
        modules = (
            sdlSymbols,
            genericSymbols,
            ogAST,
            ogParser,
            Lander,
            AdaGenerator,
            undoCommands,
            Renderer,
            Clipboard,
            Statechart,
            Helper,
            LlvmGenerator,
            Asn1scc,
            Connectors
        )
        for module in modules:
>>>>>>> b400aeeb
            module.LOG.addHandler(handler_console)
            module.LOG.setLevel(level)
    except NameError:
        # Some modules may not be loaded (like llvm on Windows)
<<<<<<< HEAD
        pass;
    # Initialize the clipboard
    Clipboard.CLIPBOARD = SDL_Scene(context='clipboard')
=======
        pass
>>>>>>> b400aeeb


def parse(files):
    ''' Parse files '''
    LOG.info('Checking ' + str(files))
    ast, warnings, errors = ogParser.parse_pr(files=files)

    LOG.info(
        'Parsing complete. Summary, found %d warnings and %d errors' % (len(warnings), len(errors))
    )
    for warning in warnings:
        LOG.warning(warning[0])
    for error in errors:
        LOG.error(error[0])

    return ast, warnings, errors


def generate(process, options):
    ''' Generate code '''
    if options.toAda:
        LOG.info('Generating Ada code')
        try:
            AdaGenerator.generate(process)
        except (TypeError, ValueError, NameError) as err:
            LOG.error(str(err))
            LOG.debug(str(traceback.format_exc()))
            LOG.error('Ada code generation failed')

    if options.llvm:
        LOG.info('Generating LLVM code')
        try:
            LlvmGenerator.generate(process)
        except (TypeError, ValueError, NameError) as err:
            LOG.error(str(err))
            LOG.debug(str(traceback.format_exc()))
            LOG.error('LLVM IR generation failed')


def export(process, options):
    ''' Export process '''
    # Qt must be initialized before using SDL_Scene
    init_qt()

    export_fmt = []
    if options.png:
        export_fmt.append('png')
    if options.pdf:
        export_fmt.append('pdf')
    if options.svg:
        export_fmt.append('svg')
    if not export_fmt:
        return

    name = process.processName
    scene = SDL_Scene(context='process')
    scene.render_everything(process)
    # Update connections, placements:
    scene.refresh()

    for doc_fmt in export_fmt:
        LOG.info('Saving {ext} file: {name}.{ext}'.format(ext=doc_fmt, name=name))
        scene.export_img(name, doc_format=doc_fmt, split=options.split)


def cli(options):
    ''' Run CLI App '''
    try:
        ast, warnings, errors = parse(options.files)
    except IOError:
        LOG.error('Aborting due to parsing error (check input file)')
        return 1

    if len(ast.processes) != 1:
        LOG.error('Only one process at a time is supported')
        return 1

    if options.png or options.pdf or options.svg:
        export(ast.processes[0], options)

    if options.toAda or options.llvm:
        if not errors:
            generate(ast.processes[0], options)
        else:
            LOG.error('Too many errors, cannot generate code')

    return 0 if not errors else 1


def init_qt():
    ''' Initialize QT '''
    app = QtGui.QApplication.instance()
    if app is None:
        app = QtGui.QApplication(sys.argv)
    return app


def gui(options):
    ''' Run GUI App '''
    LOG.debug('Running the GUI')
    LOG.info('Model backup enabled - auto-saving every 2 minutes')

    app = init_qt()
    app.setApplicationName('OpenGEODE')
    app.setWindowIcon(QtGui.QIcon(':icons/input.png'))

    # Set all encodings to utf-8 in Qt
    QtCore.QTextCodec.setCodecForCStrings(
        QtCore.QTextCodec.codecForName('UTF-8')
    )

    # Bypass system-default font, to harmonize size on all platforms
    font_database = QtGui.QFontDatabase()
    font_database.addApplicationFont(':fonts/Ubuntu-RI.ttf')
    font_database.addApplicationFont(':fonts/Ubuntu-R.ttf')
    font_database.addApplicationFont(':fonts/Ubuntu-B.ttf')
    font_database.addApplicationFont(':fonts/Ubuntu-BI.ttf')
    app.setFont(QtGui.QFont('Ubuntu', 10))

    # Initialize the clipboard
    Clipboard.CLIPBOARD = SDL_Scene(context='clipboard')

    # Load the application layout from the .ui file
    loader = QUiLoader()
    loader.registerCustomWidget(OG_MainWindow)
    loader.registerCustomWidget(SDL_View)
    ui_file = QFile(':/opengeode.ui')
    ui_file.open(QFile.ReadOnly)
    my_widget = loader.load(ui_file)
    ui_file.close()
    my_widget.start(options.files)

    return app.exec_()


def opengeode():
    ''' Tool entry point '''
    # Catch Ctrl-C to stop the app from the console
    signal.signal(signal.SIGINT, signal.SIG_DFL)

    options = parse_args()

    init_logging(options)

    LOG.debug('Starting OpenGEODE version ' + __version__)
    if any((options.check, options.toAda, options.png, options.pdf, options.svg, options.llvm)):
        return cli(options)
    else:
        return gui(options)


if __name__ == '__main__':
    sys.exit(opengeode())<|MERGE_RESOLUTION|>--- conflicted
+++ resolved
@@ -1766,11 +1766,6 @@
     # Set log level for all libraries
     LOG.setLevel(level)
     try:
-<<<<<<< HEAD
-        for module in (sdlSymbols, genericSymbols, ogAST, ogParser, Lander,
-                AdaGenerator, undoCommands, Renderer, Clipboard, Statechart,
-                Helper, LlvmGenerator, Asn1scc, Connectors, Pr):
-=======
         modules = (
             sdlSymbols,
             genericSymbols,
@@ -1785,21 +1780,15 @@
             Helper,
             LlvmGenerator,
             Asn1scc,
-            Connectors
+            Connectors,
+            Pr
         )
         for module in modules:
->>>>>>> b400aeeb
             module.LOG.addHandler(handler_console)
             module.LOG.setLevel(level)
     except NameError:
         # Some modules may not be loaded (like llvm on Windows)
-<<<<<<< HEAD
         pass;
-    # Initialize the clipboard
-    Clipboard.CLIPBOARD = SDL_Scene(context='clipboard')
-=======
-        pass
->>>>>>> b400aeeb
 
 
 def parse(files):
