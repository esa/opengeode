--- conflicted
+++ resolved
@@ -1728,16 +1728,10 @@
     handler_console.setFormatter(terminal_formatter)
     LOG.addHandler(handler_console)
 
-<<<<<<< HEAD
     app = QtGui.QApplication(sys.argv)
     # Override Qt seted locale for avoiding conflicts with llvm. Using a locale
     # with commas instead of points for decimal numbers causes a failure in llvm.
     locale.setlocale(locale.LC_ALL, 'C')
-=======
-    app = QtGui.QApplication.instance()
-    if app is None:
-        app = QtGui.QApplication(sys.argv)
->>>>>>> 0b3ec12c
     app.setApplicationName('OpenGEODE')
     app.setWindowIcon(QtGui.QIcon(':icons/input.png'))
 
