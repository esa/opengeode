#!/usr/bin/env python
# -*- coding: utf-8 -*-

"""
    OpenGEODE - A tiny SDL Editor for TASTE

    This module generates LLVM IR code from SDL process models, allowing
    generation of a binary application without an intermediate language.
    LLVM also allows for various code verification, analysis, and optimization.

    The design is based on the Ada code generator. Check it for details.

    Copyright (c) 2012-2013 European Space Agency

    Designed and implemented by Maxime Perrotin

    Contact: maxime.perrotin@esa.int
"""

import logging

from singledispatch import singledispatch
from llvm import core, ee

import ogAST
import Helper

LOG = logging.getLogger(__name__)

__all__ = ['generate']


# Global context
ctx = None


class Context():
    def __init__(self, process):
        self.name = str(process.processName)
        self.module = core.Module.new(self.name)
        self.target_data = ee.TargetData.new(self.module.data_layout)
        self.dataview = process.dataview

        self.scope = Scope()
        self.global_scope = self.scope
        self.states = {}
        self.enums = {}
        self.structs = {}
        self.unions = {}
        self.strings = {}
        self.funcs = {}
        self.lltypes = {}

        # Initialize built-in types
        self.i1 = core.Type.int(1)
        self.i8 = core.Type.int(8)
        self.i32 = core.Type.int(32)
        self.i64 = core.Type.int(64)
        self.void = core.Type.void()
        self.double = core.Type.double()
        self.i1_ptr = core.Type.pointer(self.i1)
        self.i8_ptr = core.Type.pointer(self.i8)
        self.i32_ptr = core.Type.pointer(self.i32)
        self.i64_ptr = core.Type.pointer(self.i64)
        self.double_ptr = core.Type.pointer(self.double)

        # Initialize common constants
        self.zero = core.Constant.int(self.i32, 0)
        self.one = core.Constant.int(self.i32, 1)

        # Intialize built-in functions
        ty = core.Type.function(self.void, [self.i8_ptr], True)
        self.funcs['printf'] = self.module.add_function(ty, 'printf')

        self.funcs['memcpy'] = core.Function.intrinsic(
            self.module,
            core.INTR_MEMCPY,
            [self.i8_ptr, self.i8_ptr, self.i64]
        )

        self.funcs['powi'] = core.Function.intrinsic(
            self.module,
            core.INTR_POWI,
            [self.double]
        )

        self.funcs['fabs'] = core.Function.intrinsic(
            self.module,
            core.INTR_FABS,
            [self.double]
        )

    def open_scope(self):
        ''' Open a scope '''
        self.scope = Scope(self.scope)

    def close_scope(self):
        ''' Close the current scope '''
        self.scope = self.scope.parent

    def type_of(self, asn1ty):
        ''' Return the LL type of a ASN.1 type '''
        try:
            name = asn1ty.ReferencedTypeName.replace('-', '_')
        except AttributeError:
            name = None

        if name and name in self.lltypes:
            return self.lltypes[name]

        basic_asn1ty = find_basic_type(asn1ty)

        if basic_asn1ty.kind == 'IntegerType':
            llty = ctx.i64
        elif basic_asn1ty.kind == 'Integer32Type':
            llty = ctx.i32
        elif basic_asn1ty.kind == 'BooleanType':
            llty = ctx.i1
        elif basic_asn1ty.kind == 'RealType':
            llty = ctx.double
        elif basic_asn1ty.kind == 'SequenceOfType':
            llty = self._type_of_sequenceof(name, basic_asn1ty)
        elif basic_asn1ty.kind == 'SequenceType':
            llty = self._type_of_sequence(name, basic_asn1ty)
        elif basic_asn1ty.kind == 'EnumeratedType':
            llty = ctx.i32
        elif basic_asn1ty.kind == 'ChoiceType':
            llty = self._type_of_choice(name, basic_asn1ty)
        elif basic_asn1ty.kind == 'OctetStringType':
            llty = self._type_of_octetstring(name, basic_asn1ty)
        elif basic_asn1ty.kind in ('StringType', 'StandardStringType'):
            llty = ctx.i8_ptr
        else:
            raise NotImplementedError

        if name:
            self.lltypes[name] = llty

        return llty

    def _type_of_sequenceof(self, name, sequenceof_ty):
        ''' Return the LL type of a SequenceOf ASN.1 type '''
        min_size = int(sequenceof_ty.Min)
        max_size = int(sequenceof_ty.Max)
        is_variable_size = min_size != max_size

        elem_ty = self.type_of(sequenceof_ty.type)
        array_ty = core.Type.array(elem_ty, max_size)

        if is_variable_size:
            struct = self.decl_struct(['nCount', 'arr'], [ctx.i32, array_ty], name)
        else:
            struct = self.decl_struct(['arr'], [array_ty], name)

        struct_ptr = core.Type.pointer(struct.ty)
        self.decl_func("%s_Equal" % name, self.i1, [struct_ptr, struct_ptr])

        return struct.ty

    def _type_of_sequence(self, name, sequence_ty):
        ''' Return the LL type of a Sequence ASN.1 type '''
        field_names = []
        field_types = []

        for field_name in Helper.sorted_fields(sequence_ty):
            field_names.append(field_name.replace('-', '_'))
            field_types.append(self.type_of(sequence_ty.Children[field_name].type))

        struct = self.decl_struct(field_names, field_types, name)

        struct_ptr = core.Type.pointer(struct.ty)
        self.decl_func("%s_Equal" % name, self.i1, [struct_ptr, struct_ptr])

        return struct.ty

    def _type_of_choice(self, name, choice_ty):
        ''' Return the equivalent LL type of a Choice ASN.1 type '''
        field_names = []
        field_types = []

        for idx, field_name in enumerate(Helper.sorted_fields(choice_ty)):
            # enum values used in choice determinant/present
            self.enums[field_name.replace('-', '_')] = core.Constant.int(self.i32, idx)

            field_names.append(field_name.replace('-', '_'))
            field_types.append(self.type_of(choice_ty.Children[field_name].type))

        union = self.decl_union(field_names, field_types, name)

        union_ptr = core.Type.pointer(union.ty)
        self.decl_func("%s_Equal" % name, self.i1, [union_ptr, union_ptr])

        return union.ty

    def _type_of_octetstring(self, name, octetstring_ty):
        ''' Return the equivalent LL type of a OcterString ASN.1 type '''
        min_size = int(octetstring_ty.Min)
        max_size = int(octetstring_ty.Max)
        is_variable_size = min_size != max_size

        array_ty = core.Type.array(ctx.i8, max_size)

        if is_variable_size:
            struct = self.decl_struct(['nCount', 'arr'], [ctx.i32, array_ty], name)
        else:
            struct = self.decl_struct(['arr'], [array_ty], name)

        struct_ptr = core.Type.pointer(struct.ty)
        self.decl_func("%s_Equal" % name, self.i1, [struct_ptr, struct_ptr])

        return struct.ty

    def string_ptr(self, str):
        ''' Returns a pointer to a global string with the given value '''
        if str in self.strings:
            return self.strings[str].gep([self.zero, self.zero])

        str_val = core.Constant.stringz(str)
        var_name = '.str%s' % len(self.strings)
        var_ptr = self.module.add_global_variable(str_val.type, var_name)
        var_ptr.initializer = str_val
        self.strings[str] = var_ptr
        return var_ptr.gep([self.zero, self.zero])

    def decl_func(self, name, return_ty, param_tys, extern=False):
        ''' Declare a function '''
        func_ty = core.Type.function(return_ty, param_tys)
        func_name = ("%s_RI_%s" % (self.name, name)) if extern else name
        func = core.Function.new(self.module, func_ty, func_name)
        self.funcs[name.lower()] = func
        return func

    def decl_struct(self, field_names, field_types, name=None):
        ''' Declare a struct '''
        name = name if name else "struct.%s" % len(self.structs)
        name = name.replace('-', '_')
        struct = StructType(name, field_names, field_types)
        self.structs[name] = struct
        return struct

    def resolve_struct(self, name):
        ''' Return the struct associated to a name '''
        return self.structs[name.replace('-', '_')]

    def decl_union(self, field_names, field_types, name=None):
        name = name if name else "union.%s" % len(self.structs)
        name = name.replace('-', '_')
        union = UnionType(name, field_names, field_types)
        self.unions[name] = union
        return union

    def resolve_union(self, name):
        ''' Return the union associated to a name '''
        return self.unions[name.replace('-', '_')]


class StructType():
    def __init__(self, name, field_names, field_types):
        self.name = name
        self.field_names = field_names
        self.ty = core.Type.struct(field_types, self.name)

    def idx(self, field_name):
        return self.field_names.index(field_name)


class UnionType():
    def __init__(self, name, field_names, field_types):
        self.name = name
        self.field_names = field_names
        self.field_types = field_types
        # Unions are represented a struct with a field indicating the index of its type
        # and a byte array with the size of the biggest type in the union
        self.size = max([ctx.target_data.size(ty) for ty in field_types])
        self.ty = core.Type.struct([ctx.i32, core.Type.array(ctx.i8, self.size)], name)

    def kind(self, name):
        idx = self.field_names.index(name)
        return (idx, self.field_types[idx])


class Scope:
    def __init__(self, parent=None):
        self.vars = {}
        self.labels = {}
        self.parent = parent

    def define(self, name, var):
        self.vars[name.lower()] = var

    def resolve(self, name):
        var = self.vars.get(name.lower())
        if var:
            return var
        if self.parent:
            return self.parent.resolve(name)
        else:
            raise NameError("name '%s' is not defined" % name)

    def label(self, name):
        name = name.lower()
        label_block = self.labels.get(name)
        if not label_block:
            func = ctx.builder.basic_block.function
            label_block = func.append_basic_block(name)
            self.labels[name] = label_block
        return label_block


@singledispatch
def generate(ast):
    ''' Generate the code for an item of the AST '''
    raise TypeError('[Backend] Unsupported AST construct')


# Processing of the AST
@generate.register(ogAST.Process)
def _process(process):
    ''' Generate LLVM IR code '''
    process_name = str(process.processName)
    LOG.info('Generating LLVM IR code for process ' + process_name)

    global ctx
    ctx = Context(process)

    # In case model has nested states, flatten everything
    Helper.flatten(process)

    # Make an maping {input: {state: transition...}} in order to easily
    # generate the lookup tables for the state machine runtime
    mapping = Helper.map_input_state(process)

    # Initialize states
    for name, val in process.mapping.viewitems():
        if not name.endswith('START'):
            cons_val = core.Constant.int(ctx.i32, len(ctx.states))
            ctx.states[name.lower()] = cons_val
        elif name != 'START':
            cons_val = core.Constant.int(ctx.i32, val)
            ctx.states[name.lower()] = cons_val

    # Generate state var
    state_cons = ctx.module.add_global_variable(ctx.i32, '.state')
    state_cons.initializer = core.Constant.int(ctx.i32, -1)
    ctx.scope.define('.state', state_cons)

    # Generare process-level vars
    for name, (ty, expr) in process.variables.viewitems():
        var_ty = ctx.type_of(ty)
        global_var = ctx.module.add_global_variable(var_ty, str(name))
        global_var.initializer = core.Constant.null(var_ty)
        ctx.scope.define(str(name).lower(), global_var)

    # Declare set/reset timer functions
    for timer in process.timers:
        # TODO: Should be uint?
        ctx.decl_func("set_%s" % str(timer), ctx.void, [ctx.i64_ptr], True)
        ctx.decl_func("reset_%s" % str(timer), ctx.void, [], True)

    # Declare output signal functions
    for signal in process.output_signals:
        if 'type' in signal:
            param_tys = [core.Type.pointer(ctx.type_of(signal['type']))]
        else:
            param_tys = []
        ctx.decl_func(str(signal['name']), ctx.void, param_tys, True)

    # Declare external procedures functions
    for proc in [proc for proc in process.procedures if proc.external]:
        param_tys = [core.Type.pointer(ctx.type_of(p['type'])) for p in proc.fpar]
        ctx.decl_func(str(proc.inputString), ctx.void, param_tys, True)

    # Generate internal procedures
    for proc in process.content.inner_procedures:
        generate(proc)

    # Generate process functions
    generate_runtr_func(process)
    generate_startup_func(process)

    # Generate input signals
    for signal in process.input_signals:
        generate_input_signal(signal, mapping[signal['name']])

    # Generate timer signal
    for timer in process.timers:
        generate_input_signal({'name': timer.lower()}, mapping[timer])

    ctx.module.verify()

    with open(ctx.name + '.ll', 'w') as ll_file:
        ll_file.write(str(ctx.module))


def generate_runtr_func(process):
    ''' Generate code for the run_transition function '''
    func = ctx.decl_func('run_transition', ctx.void, [ctx.i32])

    ctx.open_scope()

    entry_block = func.append_basic_block('entry')
    cond_block = func.append_basic_block('cond')
    body_block = func.append_basic_block('body')
    exit_block = func.append_basic_block('exit')

    ctx.builder = core.Builder.new(entry_block)

    # entry
    id_ptr = ctx.builder.alloca(ctx.i32, None, 'id')
    ctx.scope.define('id', id_ptr)
    ctx.builder.store(func.args[0], id_ptr)
    ctx.builder.branch(cond_block)

    # cond
    ctx.builder.position_at_end(cond_block)
    no_tr_cons = core.Constant.int(ctx.i32, -1)
    id_val = ctx.builder.load(id_ptr)
    cond_val = ctx.builder.icmp(core.ICMP_NE, id_val, no_tr_cons, 'cond')
    ctx.builder.cbranch(cond_val, body_block, exit_block)

    # body
    ctx.builder.position_at_end(body_block)
    switch = ctx.builder.switch(id_val, exit_block)

    # transitions
    for idx, tr in enumerate(process.transitions):
        tr_block = func.append_basic_block('tr%d' % idx)
        const = core.Constant.int(ctx.i32, idx)
        switch.add_case(const, tr_block)
        ctx.builder.position_at_end(tr_block)
        generate(tr)
        if not ctx.builder.basic_block.terminator:
            ctx.builder.branch(cond_block)

    # exit
    ctx.builder.position_at_end(exit_block)
    ctx.builder.ret_void()

    Helper.inner_labels_to_floating(process)
    for label in process.content.floating_labels:
        generate(label)

    # TODO: Use defined cond_block instead?
    next_tr_label_block = ctx.scope.label('next_transition')
    ctx.builder.position_at_end(next_tr_label_block)
    ctx.builder.branch(cond_block)

    ctx.close_scope()

    func.verify()
    return func


def generate_startup_func(process):
    ''' Generate code for the startup function '''
    func = ctx.decl_func(ctx.name + '_startup', ctx.void, [])

    ctx.open_scope()

    entry_block = func.append_basic_block('entry')
    ctx.builder = core.Builder.new(entry_block)

    # Initialize process level variables
    for name, (ty, expr) in process.variables.viewitems():
        if expr:
            global_var = ctx.scope.resolve(str(name))
            generate_assign(global_var, expression(expr))

    ctx.builder.call(ctx.funcs['run_transition'], [core.Constant.int(ctx.i32, 0)])
    ctx.builder.ret_void()

    ctx.close_scope()

    func.verify()
    return func


def generate_input_signal(signal, inputs):
    ''' Generate code for an input signal '''
    func_name = ctx.name + "_" + str(signal['name'])
    param_tys = []
    if 'type' in signal:
        param_tys.append(core.Type.pointer(ctx.type_of(signal['type'])))

    func = ctx.decl_func(func_name, ctx.void, param_tys)

    ctx.open_scope()

    entry_block = func.append_basic_block('entry')
    exit_block = func.append_basic_block('exit')
    ctx.builder = core.Builder.new(entry_block)

    g_state_val = ctx.builder.load(ctx.global_scope.resolve('.state'))
    switch = ctx.builder.switch(g_state_val, exit_block)

    for state_name, state_id in ctx.states.iteritems():
        if state_name.endswith('start'):
            continue
        state_block = func.append_basic_block('state_%s' % str(state_name))
        switch.add_case(state_id, state_block)
        ctx.builder.position_at_end(state_block)

        # TODO: Nested states

        input = inputs.get(state_name)
        if input:
            for var_name in input.parameters:
                var_ptr = ctx.scope.resolve(str(var_name))
                if is_struct_ptr(var_ptr) or is_array_ptr(var_ptr):
                    generate_assign(var_ptr, func.args[0])
                else:
                    generate_assign(var_ptr, ctx.builder.load(func.args[0]))
            if input.transition:
                id_val = core.Constant.int(ctx.i32, input.transition_id)
                ctx.builder.call(ctx.funcs['run_transition'], [id_val])

        ctx.builder.ret_void()

    ctx.builder.position_at_end(exit_block)
    ctx.builder.ret_void()

    ctx.close_scope()

    func.verify()


@generate.register(ogAST.Output)
@generate.register(ogAST.ProcedureCall)
def _call_external_function(output):
    ''' Generate the code of a set of output or procedure call statement '''
    for out in output.output:
        name = out['outputName'].lower()

        if name == 'write':
            generate_write(out['params'])
            continue
        elif name == 'writeln':
            generate_writeln(out['params'])
            continue
        elif name == 'reset_timer':
            generate_reset_timer(out['params'])
            continue
        elif name == 'set_timer':
            generate_set_timer(out['params'])
            continue

        func = ctx.funcs[str(name).lower()]

        params = []
        for p in out.get('params', []):
            p_val = expression(p)
            # Pass by reference
            if p_val.type.kind != core.TYPE_POINTER:
                p_var = ctx.builder.alloca(p_val.type, None)
                ctx.builder.store(p_val, p_var)
                params.append(p_var)
            else:
                params.append(p_val)

        ctx.builder.call(func, params)


def generate_write(params):
    ''' Generate the code for the write operator '''
    for param in params:
        basic_ty = find_basic_type(param.exprType)
        expr_val = expression(param)

        if basic_ty.kind in ['IntegerType', 'Integer32Type']:
            fmt_str_ptr = ctx.string_ptr('% d')
            ctx.builder.call(ctx.funcs['printf'], [fmt_str_ptr, expr_val])
        elif basic_ty.kind == 'RealType':
            fmt_str_ptr = ctx.string_ptr('% .14E')
            ctx.builder.call(ctx.funcs['printf'], [fmt_str_ptr, expr_val])
        elif basic_ty.kind == 'BooleanType':
            true_str_ptr = ctx.string_ptr('TRUE')
            false_str_ptr = ctx.string_ptr('FALSE')
            str_ptr = ctx.builder.select(expr_val, true_str_ptr, false_str_ptr)
            ctx.builder.call(ctx.funcs['printf'], [str_ptr])
        elif basic_ty.kind in ('StringType', 'StandardStringType'):
            fmt_str_ptr = ctx.string_ptr('%s')
            ctx.builder.call(ctx.funcs['printf'], [fmt_str_ptr, expr_val])
        elif basic_ty.kind == 'OctetStringType':
            fmt_str_ptr = ctx.string_ptr('%.*s')
            if basic_ty.Min == basic_ty.Max:
                arr_ptr = ctx.builder.gep(expr_val, [ctx.zero, ctx.zero])
                count_val = core.Constant.int(ctx.i32, arr_ptr.type.pointee.count)
            else:
                count_val = ctx.builder.load(ctx.builder.gep(expr_val, [ctx.zero, ctx.zero]))
                arr_ptr = ctx.builder.gep(expr_val, [ctx.zero, ctx.one])
            ctx.builder.call(ctx.funcs['printf'], [fmt_str_ptr, count_val, arr_ptr])
        else:
            raise NotImplementedError


def generate_writeln(params):
    ''' Generate the code for the writeln operator '''
    generate_write(params)

    str_ptr = ctx.string_ptr('\n')
    ctx.builder.call(ctx.funcs['printf'], [str_ptr])


def generate_reset_timer(params):
    ''' Generate the code for the reset timer operator '''
    timer_id = params[0]
    reset_func_name = 'reset_%s' % timer_id.value[0]
    reset_func = ctx.funcs[reset_func_name.lower()]

    ctx.builder.call(reset_func, [])


def generate_set_timer(params):
    ''' Generate the code for the set timer operator '''
    timer_expr, timer_id = params
    set_func_name = 'set_%s' % timer_id.value[0]
    set_func = ctx.funcs[set_func_name.lower()]

    expr_val = expression(timer_expr)

    tmp_ptr = ctx.builder.alloca(expr_val.type)
    ctx.builder.store(expr_val, tmp_ptr)

    ctx.builder.call(set_func, [tmp_ptr])


@generate.register(ogAST.TaskAssign)
def _task_assign(task):
    ''' Generate the code of a list of assignments '''
    for expr in task.elems:
        expression(expr)


@generate.register(ogAST.TaskInformalText)
def _task_informal_text(task):
    ''' Generate comments for informal text '''
    pass


@generate.register(ogAST.TaskForLoop)
def _task_forloop(task):
    ''' Generate the code for a for loop '''
    for loop in task.elems:
        if loop['range']:
            generate_for_range(loop)
        else:
            generate_for_iterable(loop)


def generate_for_range(loop):
    ''' Generate the code for a for x in range loop '''
    func = ctx.builder.basic_block.function
    cond_block = func.append_basic_block('for:cond')
    body_block = func.append_basic_block('for:body')
    inc_block = func.append_basic_block('for:inc')
    end_block = func.append_basic_block('')

    ctx.open_scope()

    loop_var = ctx.builder.alloca(ctx.i64, None, str(loop['var']))
    ctx.scope.define(str(loop['var']), loop_var)

    if loop['range']['start']:
        start_val = expression(loop['range']['start'])
        ctx.builder.store(start_val, loop_var)
    else:
        ctx.builder.store(core.Constant.int(ctx.i64, 0), loop_var)

    stop_val = expression(loop['range']['stop'])
    ctx.builder.branch(cond_block)

    ctx.builder.position_at_end(cond_block)
    loop_val = ctx.builder.load(loop_var)
    cond_val = ctx.builder.icmp(core.ICMP_SLT, loop_val, stop_val)
    ctx.builder.cbranch(cond_val, body_block, end_block)

    ctx.builder.position_at_end(body_block)
    generate(loop['transition'])
    ctx.builder.branch(inc_block)

    ctx.builder.position_at_end(inc_block)
    step_val = core.Constant.int(ctx.i64, loop['range']['step'])
    loop_val = ctx.builder.load(loop_var)
    temp_val = ctx.builder.add(loop_val, step_val)
    ctx.builder.store(temp_val, loop_var)
    ctx.builder.branch(cond_block)

    ctx.builder.position_at_end(end_block)

    ctx.close_scope()


def generate_for_iterable(loop):
    ''' Generate the code for a for x in iterable loop'''
    seqof_asn1ty = find_basic_type(loop['list'].exprType)
    is_variable_size = seqof_asn1ty.Min != seqof_asn1ty.Max

    func = ctx.builder.basic_block.function

    # block for loading the value from the secuence
    # at the current index, incrementing the index afterwards
    load_block = func.append_basic_block('forin:load')
    # block for the body of the loop
    body_block = func.append_basic_block('forin:body')
    # block for checking if should loop again or terminate
    cond_block = func.append_basic_block('forin:cond')
    end_block = func.append_basic_block('')

    ctx.open_scope()

    idx_ptr = ctx.builder.alloca(ctx.i32)
    ctx.builder.store(core.Constant.int(ctx.i32, 0), idx_ptr)
    seqof_struct_ptr = expression(loop['list'])

    if is_variable_size:
        # In variable size SequenceOfs the array values are in the second field
        array_ptr = ctx.builder.gep(seqof_struct_ptr, [ctx.zero, ctx.one])
    else:
        array_ptr = ctx.builder.gep(seqof_struct_ptr, [ctx.zero, ctx.zero])

    element_typ = array_ptr.type.pointee.element

    if is_variable_size:
        # load the current number of elements that is on the first field
        end_idx = ctx.builder.load(ctx.builder.gep(seqof_struct_ptr, [ctx.zero, ctx.zero]))
    else:
        end_idx = core.Constant.int(ctx.i32, array_ptr.type.pointee.count)

    var_ptr = ctx.builder.alloca(element_typ, None, str(loop['var']))
    ctx.scope.define(str(loop['var']), var_ptr)

    ctx.builder.branch(load_block)

    # load block
    ctx.builder.position_at_end(load_block)
    idx_var = ctx.builder.load(idx_ptr)
    if element_typ.kind == core.TYPE_STRUCT:
        generate_assign(var_ptr, ctx.builder.gep(array_ptr, [ctx.zero, idx_var]))
    else:
        generate_assign(var_ptr, ctx.builder.load(ctx.builder.gep(array_ptr, [ctx.zero, idx_var])))
    ctx.builder.branch(body_block)

    # body block
    ctx.builder.position_at_end(body_block)
    generate(loop['transition'])
    ctx.builder.branch(cond_block)

    # cond block
    ctx.builder.position_at_end(cond_block)
    tmp_val = ctx.builder.add(idx_var, ctx.one)
    ctx.builder.store(tmp_val, idx_ptr)
    cond_val = ctx.builder.icmp(core.ICMP_SLT, tmp_val, end_idx)
    ctx.builder.cbranch(cond_val, load_block, end_block)

    ctx.builder.position_at_end(end_block)

    ctx.close_scope()


@singledispatch
def reference(prim):
    ''' Generate a reference '''
    raise TypeError('Unsupported reference: ' + str(prim))


@reference.register(ogAST.PrimVariable)
def _prim_var_reference(prim):
    ''' Generate a variable reference '''
    return ctx.scope.resolve(str(prim.value[0]))


@reference.register(ogAST.PrimSelector)
def _prim_selector_reference(prim):
    ''' Generate a field selector referece '''
    receiver_ptr = reference(prim.value[0])
    field_name = prim.value[1]

    if receiver_ptr.type.pointee.name in ctx.structs:
        struct = ctx.structs[receiver_ptr.type.pointee.name]
        field_idx_cons = core.Constant.int(ctx.i32, struct.idx(field_name))
        return ctx.builder.gep(receiver_ptr, [ctx.zero, field_idx_cons])

    else:
        union = ctx.unions[receiver_ptr.type.pointee.name]
        _, field_ty = union.kind(field_name)
        field_ptr = ctx.builder.gep(receiver_ptr, [ctx.zero, ctx.one])
        return ctx.builder.bitcast(field_ptr, core.Type.pointer(field_ty))


@reference.register(ogAST.PrimIndex)
def _prim_index_reference(prim):
    ''' Generate an index reference '''
    receiver_ptr = reference(prim.value[0])
    idx_val = expression(prim.value[1]['index'][0])

    array_ptr = ctx.builder.gep(receiver_ptr, [ctx.zero, ctx.zero])

    # TODO: Refactor this
    if array_ptr.type.pointee.kind != core.TYPE_ARRAY:
        # If is not an array this is a pointer to a variable size SeqOf
        # The array is in the second field of the struct
        return ctx.builder.gep(receiver_ptr, [ctx.zero, ctx.one, idx_val])
    else:
        return ctx.builder.gep(receiver_ptr, [ctx.zero, ctx.zero, idx_val])


@singledispatch
def expression(expr):
    ''' Generate the code for Expression-classes '''
    raise TypeError('Unsupported expression: ' + str(expr))


@expression.register(ogAST.PrimVariable)
def _primary_variable(prim):
    ''' Generate the code for a variable expression '''
    var_ptr = reference(prim)
    return var_ptr if is_struct_ptr(var_ptr) else ctx.builder.load(var_ptr)


@expression.register(ogAST.PrimSelector)
def _primary_selector(prim):
    ''' Generate the code for a Selector expression '''
    var_ptr = reference(prim)
    return var_ptr if is_struct_ptr(var_ptr) else ctx.builder.load(var_ptr)


@expression.register(ogAST.PrimIndex)
def _primary_index(prim):
    ''' Generate the code for an Index expression '''
    var_ptr = reference(prim)
    return var_ptr if is_struct_ptr(var_ptr) else ctx.builder.load(var_ptr)


@expression.register(ogAST.PrimSubstring)
def _primary_substring(prim):
    ''' Generate the code for a Substring expression '''
    bty = find_basic_type(prim.exprType)
    if bty.Min == bty.Max:
        raise NotImplementedError

    range_l_val = expression(prim.value[1]['substring'][0])
    range_r_val = expression(prim.value[1]['substring'][1])
    len_val = ctx.builder.sub(range_r_val, range_l_val)

    recvr_ptr = expression(prim.value[0])
    recvr_arr_ptr = ctx.builder.gep(recvr_ptr, [ctx.zero, ctx.one, range_l_val])

    recvr_ty = recvr_ptr.type.pointee
    elem_ty = recvr_ty.elements[1].element

    res_ptr = ctx.builder.alloca(recvr_ty)
    res_len_ptr = ctx.builder.gep(res_ptr, [ctx.zero, ctx.zero])
    res_arr_ptr = ctx.builder.gep(res_ptr, [ctx.zero, ctx.one])

    ctx.builder.store(ctx.builder.trunc(len_val, ctx.i32), res_len_ptr)

    elem_size_val = core.Constant.sizeof(elem_ty)

    size = ctx.builder.mul(elem_size_val, len_val)
    align = core.Constant.int(ctx.i32, 0)
    volatile = core.Constant.int(ctx.i1, 0)

    recvr_arr_ptr = ctx.builder.bitcast(recvr_arr_ptr, ctx.i8_ptr)
    res_arr_ptr = ctx.builder.bitcast(res_arr_ptr, ctx.i8_ptr)

    ctx.builder.call(ctx.funcs['memcpy'], [res_arr_ptr, recvr_arr_ptr, size, align, volatile])

    return res_ptr


@expression.register(ogAST.PrimCall)
def _primary_call(prim):
    ''' Generate the code for a builtin call expression '''
    name = prim.value[0].lower()
    args = prim.value[1]['procParams']

    if name == 'length':
        return generate_length(args)
    elif name == 'present':
        return generate_present(args)
    elif name == 'abs':
        return generate_abs(args)
    elif name == 'fix':
        return generate_fix(args)
    elif name == 'float':
        return generate_float(args)
    elif name == 'power':
        return generate_power(args)
    elif name == 'num':
        return generate_num(args)


def generate_length(params):
    ''' Generate the code for the built-in length operation'''
    seq_ptr = reference(params[0])
    arr_ty = seq_ptr.type.pointee.elements[0]
    if arr_ty.kind != core.TYPE_ARRAY:
        # If is not an array this is a pointer to a variable size SeqOf
        # The array is in the second field of the struct
        arr_ty = seq_ptr.type.pointee.elements[1]
    return core.Constant.int(ctx.i64, arr_ty.count)


def generate_present(params):
    ''' Generate the code for the built-in present operation'''
    expr_val = expression(params[0])
    kind_ptr = ctx.builder.gep(expr_val, [ctx.zero, ctx.zero])
    return ctx.builder.load(kind_ptr)


def generate_abs(params):
    ''' Generate the code for the built-in abs operation'''
    expr_val = expression(params[0])

    if expr_val.type.kind == core.TYPE_INTEGER:
        expr_conv = ctx.builder.sitofp(expr_val, ctx.double)
        res_val = ctx.builder.call(ctx.funcs['fabs'], [expr_conv])
        return ctx.builder.fptosi(res_val, ctx.i64)
    else:
        return ctx.builder.call(ctx.funcs['fabs'], [expr_val])


def generate_fix(params):
    ''' Generate the code for the built-in fix operation'''
    expr_val = expression(params[0])
    return ctx.builder.fptosi(expr_val, ctx.i64)


def generate_float(params):
    ''' Generate the code for the built-in float operation'''
    expr_val = expression(params[0])
    return ctx.builder.sitofp(expr_val, ctx.double)


def generate_power(params):
    ''' Generate the code for the built-in power operation'''
    left_val = expression(params[0])
    right_val = expression(params[1])
    right_conv = ctx.builder.trunc(right_val, ctx.i32)
    if left_val.type.kind == core.TYPE_INTEGER:
        left_conv = ctx.builder.sitofp(left_val, ctx.double)
        res_val = ctx.builder.call(ctx.funcs['powi'], [left_conv, right_conv])
        return ctx.builder.fptosi(res_val, ctx.i64)
    else:
        return ctx.builder.call(ctx.funcs['powi'], [left_val, right_conv])


def generate_num(params):
    ''' Generate the code for the built-in num operation'''
    enum_val = expression(params[0])
    return ctx.builder.sext(enum_val, ctx.i64)


@expression.register(ogAST.ExprPlus)
@expression.register(ogAST.ExprMul)
@expression.register(ogAST.ExprMinus)
@expression.register(ogAST.ExprEq)
@expression.register(ogAST.ExprNeq)
@expression.register(ogAST.ExprGt)
@expression.register(ogAST.ExprGe)
@expression.register(ogAST.ExprLt)
@expression.register(ogAST.ExprLe)
@expression.register(ogAST.ExprDiv)
@expression.register(ogAST.ExprMod)
@expression.register(ogAST.ExprRem)
def _basic(expr):
    ''' Generate the code for an arithmetic of relational expression '''
    lefttmp = expression(expr.left)
    righttmp = expression(expr.right)

    if lefttmp.type.kind == core.TYPE_INTEGER:
        if expr.operand == '+':
            return ctx.builder.add(lefttmp, righttmp, 'addtmp')
        elif expr.operand == '-':
            return ctx.builder.sub(lefttmp, righttmp, 'subtmp')
        elif expr.operand == '*':
            return ctx.builder.mul(lefttmp, righttmp, 'multmp')
        elif expr.operand == '/':
            return ctx.builder.sdiv(lefttmp, righttmp, 'divtmp')
        elif expr.operand == 'mod':
            # l mod r == (((l rem r) + r) rem r)
            remtmp = ctx.builder.srem(lefttmp, righttmp)
            addtmp = ctx.builder.add(remtmp, righttmp)
            return ctx.builder.srem(addtmp, righttmp, 'modtmp')
        elif expr.operand == 'rem':
            return ctx.builder.srem(lefttmp, righttmp, 'remtmp')
        elif expr.operand == '<':
            return ctx.builder.icmp(core.ICMP_SLT, lefttmp, righttmp, 'lttmp')
        elif expr.operand == '<=':
            return ctx.builder.icmp(core.ICMP_SLE, lefttmp, righttmp, 'letmp')
        elif expr.operand == '=':
            return ctx.builder.icmp(core.ICMP_EQ, lefttmp, righttmp, 'eqtmp')
        elif expr.operand == '/=':
            return ctx.builder.icmp(core.ICMP_NE, lefttmp, righttmp, 'netmp')
        elif expr.operand == '>=':
            return ctx.builder.icmp(core.ICMP_SGE, lefttmp, righttmp, 'getmp')
        elif expr.operand == '>':
            return ctx.builder.icmp(core.ICMP_SGT, lefttmp, righttmp, 'gttmp')
        else:
            raise NotImplementedError
    elif lefttmp.type.kind == core.TYPE_DOUBLE:
        if expr.operand == '+':
            return ctx.builder.fadd(lefttmp, righttmp, 'addtmp')
        elif expr.operand == '-':
            return ctx.builder.fsub(lefttmp, righttmp, 'subtmp')
        elif expr.operand == '*':
            return ctx.builder.fmul(lefttmp, righttmp, 'multmp')
        elif expr.operand == '/':
            return ctx.builder.fdiv(lefttmp, righttmp, 'divtmp')
        elif expr.operand == '<':
            return ctx.builder.fcmp(core.FCMP_OLT, lefttmp, righttmp, 'lttmp')
        elif expr.operand == '<=':
            return ctx.builder.fcmp(core.FCMP_OLE, lefttmp, righttmp, 'letmp')
        elif expr.operand == '=':
            return ctx.builder.fcmp(core.FCMP_OEQ, lefttmp, righttmp, 'eqtmp')
        elif expr.operand == '/=':
            return ctx.builder.fcmp(core.FCMP_ONE, lefttmp, righttmp, 'netmp')
        elif expr.operand == '>=':
            return ctx.builder.fcmp(core.FCMP_OGE, lefttmp, righttmp, 'getmp')
        elif expr.operand == '>':
            return ctx.builder.fcmp(core.FCMP_OGT, lefttmp, righttmp, 'gttmp')
        else:
            raise NotImplementedError
    elif is_struct_ptr(lefttmp):
        if expr.operand in ['=', '/=']:
            type_name = expr.left.exprType.ReferencedTypeName.replace('-', '_').lower()
            func = ctx.funcs["%s_equal" % type_name]
            res_val = ctx.builder.call(func, [lefttmp, righttmp])
            return ctx.builder.not_(res_val) if expr.operand == '/=' else res_val
        else:
            raise NotImplementedError
    else:
        raise NotImplementedError


@expression.register(ogAST.ExprNeg)
def _neg(expr):
    ''' Generate the code for a negative expression '''
    expr_val = expression(expr.expr)
    if expr_val.type.kind == core.TYPE_INTEGER:
        zero_val = core.Constant.int(ctx.i64, 0)
        return ctx.builder.sub(zero_val, expr_val)
    else:
        zero_val = core.Constant.real(ctx.double, 0)
        return ctx.builder.fsub(zero_val, expr_val)


@expression.register(ogAST.ExprAssign)
def _assign(expr):
    ''' Generate the code for an assign expression '''
    generate_assign(reference(expr.left), expression(expr.right))


def generate_assign(left, right):
    ''' Generate code for an assign from two LLVM values'''
    # This is extracted as an standalone function because is used by
    # multiple generation rules
    if is_struct_ptr(left) or is_array_ptr(left):
        size = core.Constant.sizeof(left.type.pointee)
        align = core.Constant.int(ctx.i32, 0)
        volatile = core.Constant.int(ctx.i1, 0)

        right_ptr = ctx.builder.bitcast(right, ctx.i8_ptr)
        left_ptr = ctx.builder.bitcast(left, ctx.i8_ptr)

        ctx.builder.call(ctx.funcs['memcpy'], [left_ptr, right_ptr, size, align, volatile])
    else:
        ctx.builder.store(right, left)


@expression.register(ogAST.ExprOr)
@expression.register(ogAST.ExprAnd)
@expression.register(ogAST.ExprXor)
def _logic(expr):
    ''' Generate the code for a logic expression '''
    if expr.shortcircuit:
        func = ctx.builder.basic_block.function

        right_block = func.append_basic_block('')
        end_block = func.append_basic_block('')

        res_ptr = ctx.builder.alloca(ctx.i1)
        left_val = expression(expr.left)
        ctx.builder.store(left_val, res_ptr)

        if expr.operand == 'and':
            ctx.builder.cbranch(left_val, right_block, end_block)
        elif expr.operand == 'or':
            ctx.builder.cbranch(left_val, end_block, right_block)
        else:
            raise NotImplementedError

        ctx.builder.position_at_end(right_block)
        right_val = expression(expr.right)
        ctx.builder.store(right_val, res_ptr)
        ctx.builder.branch(end_block)

        ctx.builder.position_at_end(end_block)
        return ctx.builder.load(res_ptr)

    else:
        bty = find_basic_type(expr.exprType)

        if bty.kind == 'BooleanType':
            left_val = expression(expr.left)
            right_val = expression(expr.right)
            if expr.operand == 'and':
                return ctx.builder.and_(left_val, right_val)
            elif expr.operand == 'or':
                return ctx.builder.or_(left_val, right_val)
            else:
                return ctx.builder.xor(left_val, right_val)

        elif bty.kind == 'SequenceOfType' and bty.Min == bty.Max:
            func = ctx.builder.basic_block.function

            body_block = func.append_basic_block('%s:body' % expr.operand)
            next_block = func.append_basic_block('%s:next' % expr.operand)
            end_block = func.append_basic_block('%s:end' % expr.operand)

            left_ptr = expression(expr.left)
            right_ptr = expression(expr.right)
            res_ptr = ctx.builder.alloca(left_ptr.type.pointee)

            array_ty = res_ptr.type.pointee.elements[0]
            len_val = core.Constant.int(ctx.i32, array_ty.count)

            idx_ptr = ctx.builder.alloca(ctx.i32)
            ctx.builder.store(core.Constant.int(ctx.i32, 0), idx_ptr)

            ctx.builder.branch(body_block)

            # body block
            ctx.builder.position_at_end(body_block)
            idx_val = ctx.builder.load(idx_ptr)

            left_elem_ptr = ctx.builder.gep(left_ptr, [ctx.zero, ctx.zero, idx_val])
            left_elem_val = ctx.builder.load(left_elem_ptr)

            right_elem_ptr = ctx.builder.gep(right_ptr, [ctx.zero, ctx.zero, idx_val])
            right_elem_val = ctx.builder.load(right_elem_ptr)

            if expr.operand == 'and':
                res_elem_val = ctx.builder.and_(left_elem_val, right_elem_val)
            elif expr.operand == 'or':
                res_elem_val = ctx.builder.or_(left_elem_val, right_elem_val)
            else:
                res_elem_val = ctx.builder.xor(left_elem_val, right_elem_val)

            res_elem_ptr = ctx.builder.gep(res_ptr, [ctx.zero, ctx.zero, idx_val])
            ctx.builder.store(res_elem_val, res_elem_ptr)

            ctx.builder.branch(next_block)

            # next block
            ctx.builder.position_at_end(next_block)
            idx_tmp_val = ctx.builder.add(idx_val, ctx.one)
            ctx.builder.store(idx_tmp_val, idx_ptr)
            end_cond_val = ctx.builder.icmp(core.ICMP_SGE, idx_tmp_val, len_val)
            ctx.builder.cbranch(end_cond_val, end_block, body_block)

            # end block
            ctx.builder.position_at_end(end_block)
            return res_ptr

        else:
            raise NotImplementedError


@expression.register(ogAST.ExprNot)
def _not(expr):
    ''' Generate the code for a not expression '''
    bty = find_basic_type(expr.exprType)

    if bty.kind == 'BooleanType':
        return ctx.builder.not_(expression(expr.expr))

    elif bty.kind == 'SequenceOfType':
        func = ctx.builder.basic_block.function

        not_block = func.append_basic_block('not:not')
        next_block = func.append_basic_block('not:next')
        end_block = func.append_basic_block('not:end')

        idx_ptr = ctx.builder.alloca(ctx.i32)
        ctx.builder.store(core.Constant.int(ctx.i32, 0), idx_ptr)

        struct_ptr = expression(expr.expr)
        res_struct_ptr = ctx.builder.alloca(struct_ptr.type.pointee)

        if bty.Min != bty.Max:
            len_ptr = ctx.builder.gep(struct_ptr, [ctx.zero, ctx.zero])
            len_val = ctx.builder.load(len_ptr)
            res_len_ptr = ctx.builder.gep(res_struct_ptr, [ctx.zero, ctx.zero])
            ctx.builder.store(len_val, res_len_ptr)
        else:
            array_ty = struct_ptr.type.pointee.elements[0]
            len_val = core.Constant.int(ctx.i32, array_ty.count)

        ctx.builder.branch(not_block)

        ctx.builder.position_at_end(not_block)
        idx_val = ctx.builder.load(idx_ptr)

        if bty.Min != bty.Max:
            elem_idxs = [ctx.zero, ctx.one, idx_val]
        else:
            elem_idxs = [ctx.zero, ctx.zero, idx_val]

        elem_ptr = ctx.builder.gep(struct_ptr, elem_idxs)
        elem_val = ctx.builder.load(elem_ptr)
        res_elem_val = ctx.builder.not_(elem_val)
        res_elem_ptr = ctx.builder.gep(res_struct_ptr, elem_idxs)
        ctx.builder.store(res_elem_val, res_elem_ptr)

        ctx.builder.branch(next_block)

        ctx.builder.position_at_end(next_block)
        idx_tmp_val = ctx.builder.add(idx_val, ctx.one)
        ctx.builder.store(idx_tmp_val, idx_ptr)
        end_cond_val = ctx.builder.icmp(core.ICMP_SGE, idx_tmp_val, len_val)
        ctx.builder.cbranch(end_cond_val, end_block, not_block)

        ctx.builder.position_at_end(end_block)
        return res_struct_ptr

    else:
        raise NotImplementedError


@expression.register(ogAST.ExprAppend)
def _append(expr):
    ''' Generate code for the APPEND construct: a // b '''
    bty = find_basic_type(expr.exprType)

    if bty.kind in ('SequenceOfType', 'OctetStringType'):
        res_ty = ctx.type_of(expr.exprType)
        elem_ty = res_ty.elements[1].element
        elem_size_val = core.Constant.sizeof(elem_ty)

        res_ptr = ctx.builder.alloca(res_ty)
        res_len_ptr = ctx.builder.gep(res_ptr, [ctx.zero, ctx.zero])
        res_arr_ptr = ctx.builder.gep(res_ptr, [ctx.zero, ctx.one])

        left_ptr = expression(expr.left)
        left_len_ptr = ctx.builder.gep(left_ptr, [ctx.zero, ctx.zero])
        left_arr_ptr = ctx.builder.gep(left_ptr, [ctx.zero, ctx.one])
        left_len_val = ctx.builder.load(left_len_ptr)

        right_ptr = expression(expr.right)
        right_len_ptr = ctx.builder.gep(right_ptr, [ctx.zero, ctx.zero])
        right_arr_ptr = ctx.builder.gep(right_ptr, [ctx.zero, ctx.one])
        right_len_val = ctx.builder.load(right_len_ptr)

        res_len_val = ctx.builder.add(left_len_val, right_len_val)
        ctx.builder.store(res_len_val, res_len_ptr)

        ctx.builder.call(ctx.funcs['memcpy'], [
            ctx.builder.bitcast(res_arr_ptr, ctx.i8_ptr),
            ctx.builder.bitcast(left_arr_ptr, ctx.i8_ptr),
            ctx.builder.mul(elem_size_val, ctx.builder.zext(left_len_val, ctx.i64)),
            core.Constant.int(ctx.i32, 0),
            core.Constant.int(ctx.i1, 0)
        ])

        res_arr_ptr = ctx.builder.gep(res_ptr, [ctx.zero, ctx.one, left_len_val])

        ctx.builder.call(ctx.funcs['memcpy'], [
            ctx.builder.bitcast(res_arr_ptr, ctx.i8_ptr),
            ctx.builder.bitcast(right_arr_ptr, ctx.i8_ptr),
            ctx.builder.mul(elem_size_val, ctx.builder.zext(right_len_val, ctx.i64)),
            core.Constant.int(ctx.i32, 0),
            core.Constant.int(ctx.i1, 0)
        ])

        return res_ptr

    else:
        raise NotImplementedError


@expression.register(ogAST.ExprIn)
def _expr_in(expr):
    ''' Generate the code for an in expression '''
    func = ctx.builder.basic_block.function

    next_block = func.append_basic_block('in:next')
    check_block = func.append_basic_block('in:check')
    end_block = func.append_basic_block('in:end')

    seq_asn1_ty = find_basic_type(expr.left.exprType)

    is_variable_size = seq_asn1_ty.Min != seq_asn1_ty.Max

    idx_ptr = ctx.builder.alloca(ctx.i32)
    ctx.builder.store(core.Constant.int(ctx.i32, 0), idx_ptr)

    # TODO: Should be 'left' in 'right'?
    value_val = expression(expr.right)
    struct_ptr = expression(expr.left)

    if is_variable_size:
        # load the current number of elements from the first field
        end_idx = ctx.builder.load(ctx.builder.gep(struct_ptr, [ctx.zero, ctx.zero]))
    else:
        array_ty = struct_ptr.type.pointee.elements[0]
        end_idx = core.Constant.int(ctx.i32, array_ty.count)

    ctx.builder.branch(check_block)

    ctx.builder.position_at_end(check_block)
    idx_val = ctx.builder.load(idx_ptr)

    if is_variable_size:
        # The array values are in the second field in variable size arrays
        elem_val = ctx.builder.load(ctx.builder.gep(struct_ptr, [ctx.zero, ctx.one, idx_val]))
    else:
        elem_val = ctx.builder.load(ctx.builder.gep(struct_ptr, [ctx.zero, ctx.zero, idx_val]))

    if value_val.type.kind == core.TYPE_INTEGER:
        cond_val = ctx.builder.icmp(core.ICMP_EQ, value_val, elem_val)
    elif value_val.type.kind == core.TYPE_DOUBLE:
        cond_val = ctx.builder.fcmp(core.FCMP_OEQ, value_val, elem_val)
    else:
        raise NotImplementedError
    ctx.builder.cbranch(cond_val, end_block, next_block)

    ctx.builder.position_at_end(next_block)
    idx_tmp_val = ctx.builder.add(idx_val, ctx.one)
    ctx.builder.store(idx_tmp_val, idx_ptr)
    end_cond_val = ctx.builder.icmp(core.ICMP_SGE, idx_tmp_val, end_idx)
    ctx.builder.cbranch(end_cond_val, end_block, check_block)

    ctx.builder.position_at_end(end_block)
    return cond_val


@expression.register(ogAST.PrimEnumeratedValue)
def _enumerated_value(primary):
    ''' Generate code for an enumerated value '''
    enumerant = primary.value[0].replace('_', '-')
    basic_ty = find_basic_type(primary.exprType)
    return core.Constant.int(ctx.i32, basic_ty.EnumValues[enumerant].IntValue)


@expression.register(ogAST.PrimChoiceDeterminant)
def _choice_determinant(primary):
    ''' Generate code for a choice determinant (enumerated) '''
    enumerant = primary.value[0].replace('-', '_')
    return ctx.enums[enumerant]


@expression.register(ogAST.PrimInteger)
def _integer(primary):
    ''' Generate code for a raw integer value  '''
    return core.Constant.int(ctx.i64, primary.value[0])


@expression.register(ogAST.PrimReal)
def _real(primary):
    ''' Generate code for a raw real value  '''
    return core.Constant.real(ctx.double, primary.value[0])


@expression.register(ogAST.PrimBoolean)
def _boolean(primary):
    ''' Generate code for a raw boolean value  '''
    if primary.value[0].lower() == 'true':
        return core.Constant.int(ctx.i1, 1)
    else:
        return core.Constant.int(ctx.i1, 0)


@expression.register(ogAST.PrimEmptyString)
def _empty_string(primary):
    ''' Generate code for an empty SEQUENCE OF: {} '''
    # TODO: Why is this named string if it's not an string?
    struct_ty = ctx.type_of(primary.exprType)
    struct_ptr = ctx.builder.alloca(struct_ty)
    ctx.builder.store(core.Constant.null(struct_ty), struct_ptr)
    return struct_ptr


@expression.register(ogAST.PrimStringLiteral)
def _string_literal(primary):
    ''' Generate code for a string'''
    bty = find_basic_type(primary.exprType)

    str_len = len(str(primary.value[1:-1]))
    str_ptr = ctx.string_ptr(str(primary.value[1:-1]))

    if bty.kind in ('StringType', 'StandardStringType'):
        return str_ptr

    llty = ctx.type_of(primary.exprType)
    octectstr_ptr = ctx.builder.alloca(llty)

    if bty.Min == bty.Max:
        arr_ptr = ctx.builder.gep(octectstr_ptr, [ctx.zero, ctx.zero])
    else:
        arr_ptr = ctx.builder.gep(octectstr_ptr, [ctx.zero, ctx.one])

        # Copy length
        str_len_val = core.Constant.int(ctx.i32, str_len)
        count_ptr = ctx.builder.gep(octectstr_ptr, [ctx.zero, ctx.zero])
        ctx.builder.store(str_len_val, count_ptr)

    # Copy constant string
    casted_arr_ptr = ctx.builder.bitcast(arr_ptr, ctx.i8_ptr)
    casted_str_ptr = ctx.builder.bitcast(str_ptr, ctx.i8_ptr)

    size = core.Constant.int(ctx.i64, str_len)
    align = core.Constant.int(ctx.i32, 0)
    volatile = core.Constant.int(ctx.i1, 0)

    ctx.builder.call(ctx.funcs['memcpy'], [casted_arr_ptr, casted_str_ptr, size, align, volatile])

    return octectstr_ptr


@expression.register(ogAST.PrimConstant)
def _constant(primary):
    ''' Generate code for a reference to an ASN.1 constant '''
    raise NotImplementedError


@expression.register(ogAST.PrimMantissaBaseExp)
def _mantissa_base_exp(primary):
    ''' Generate code for a Real with Mantissa-base-Exponent representation '''
    raise NotImplementedError


<<<<<<< HEAD
@expression.register(ogAST.PrimIfThenElse)
def _if_then_else(ifthen):
    ''' Generate the code for ternary operator '''
    func = ctx.builder.basic_block.function

    if_block = func.append_basic_block('ternary:if')
    else_block = func.append_basic_block('ternary:else')
    end_block = func.append_basic_block('')

    res_ptr = ctx.builder.alloca(ctx.type_of(ifthen.exprType))
    cond_val = expression(ifthen.value['if'])
    ctx.builder.cbranch(cond_val, if_block, else_block)

    ctx.builder.position_at_end(if_block)
    generate_assign(res_ptr, expression(ifthen.value['then']))
    ctx.builder.branch(end_block)

    ctx.builder.position_at_end(else_block)
    generate_assign(res_ptr, expression(ifthen.value['else']))
    ctx.builder.branch(end_block)

    ctx.builder.position_at_end(end_block)

    if is_struct_ptr(res_ptr) or is_array_ptr(res_ptr):
        return res_ptr
    else:
        return ctx.builder.load(res_ptr)
=======
@expression.register(ogAST.PrimConditional)
def _conditional(cond):
    ''' Return string and statements for ternary operator '''
    pass
>>>>>>> 90ee507e


@expression.register(ogAST.PrimSequence)
def _sequence(seq):
    ''' Generate the code for an ASN.1 SEQUENCE '''
    struct = ctx.resolve_struct(seq.exprType.ReferencedTypeName)
    struct_ptr = ctx.builder.alloca(struct.ty)

    seq_asn1ty = ctx.dataview[seq.exprType.ReferencedTypeName]

    for field_name, field_expr in seq.value.viewitems():
        # Workarround for unknown types in nested sequences
        field_expr.exprType = seq_asn1ty.type.Children[field_name.replace('_', '-')].type

        field_idx_cons = core.Constant.int(ctx.i32, struct.idx(field_name))
        field_ptr = ctx.builder.gep(struct_ptr, [ctx.zero, field_idx_cons])
        generate_assign(field_ptr, expression(field_expr))

    return struct_ptr


@expression.register(ogAST.PrimSequenceOf)
def _sequence_of(seqof):
    ''' Generate the code for an ASN.1 SEQUENCE OF '''
    basic_ty = find_basic_type(seqof.exprType)
    ty = ctx.type_of(seqof.exprType)
    struct_ptr = ctx.builder.alloca(ty)

    is_variable_size = basic_ty.Min != basic_ty.Max

    if is_variable_size:
        size_val = core.Constant.int(ctx.i32, len(seqof.value))
        ctx.builder.store(size_val, ctx.builder.gep(struct_ptr, [ctx.zero, ctx.zero]))
        array_ptr = ctx.builder.gep(struct_ptr, [ctx.zero, ctx.one])
    else:
        array_ptr = ctx.builder.gep(struct_ptr, [ctx.zero, ctx.zero])

    for idx, expr in enumerate(seqof.value):
        idx_cons = core.Constant.int(ctx.i32, idx)
        expr_val = expression(expr)
        pos_ptr = ctx.builder.gep(array_ptr, [ctx.zero, idx_cons])
        generate_assign(pos_ptr, expr_val)

    return struct_ptr


@expression.register(ogAST.PrimChoiceItem)
def _choiceitem(choice):
    ''' Generate the code for a CHOICE expression '''
    union = ctx.resolve_union(choice.exprType.ReferencedTypeName)
    union_ptr = ctx.builder.alloca(union.ty)

    expr_val = expression(choice.value['value'])
    kind_idx, field_ty = union.kind(choice.value['choice'])

    kind_ptr = ctx.builder.gep(union_ptr, [ctx.zero, ctx.zero])
    ctx.builder.store(core.Constant.int(ctx.i32, kind_idx), kind_ptr)

    field_ptr = ctx.builder.gep(union_ptr, [ctx.zero, ctx.one])
    field_ptr = ctx.builder.bitcast(field_ptr, core.Type.pointer(field_ty))
    generate_assign(field_ptr, expr_val)

    return union_ptr


@generate.register(ogAST.Decision)
def _decision(dec):
    ''' Generate the code for a decision '''
    func = ctx.builder.basic_block.function

    ans_cond_blocks = [func.append_basic_block('dec:ans:cond') for ans in dec.answers]
    end_block = func.append_basic_block('dec:end')

    ctx.builder.branch(ans_cond_blocks[0])

    for idx, ans in enumerate(dec.answers):
        ans_cond_block = ans_cond_blocks[idx]
        true_block = func.append_basic_block('dec:ans:tr') if ans.transition else end_block
        false_block = ans_cond_blocks[idx + 1] if idx < len(ans_cond_blocks) - 1 else end_block

        ctx.builder.position_at_end(ans_cond_block)

        if ans.kind in ['constant', 'open_range']:
            expr = ans.openRangeOp()
            expr.left = dec.question
            expr.right = ans.constant
            expr_val = expression(expr)

            ctx.builder.cbranch(expr_val, true_block, false_block)

        elif ans.kind == 'closed_range':
            question_val = expression(dec.question)
            range_l_val = expression(ans.closedRange[0])
            range_r_val = expression(ans.closedRange[1])

            if question_val.type.kind == core.TYPE_INTEGER:
                range_l_cond_val = ctx.builder.icmp(core.ICMP_SGE, question_val, range_l_val)
                range_r_cond_val = ctx.builder.icmp(core.ICMP_SLE, question_val, range_r_val)
            else:
                range_l_cond_val = ctx.builder.fcmp(core.FCMP_OLE, question_val, range_l_val)
                range_r_cond_val = ctx.builder.fcmp(core.FCMP_OGE, question_val, range_r_val)

            ans_cond_val = ctx.builder.and_(range_l_cond_val, range_r_cond_val)
            ctx.builder.cbranch(ans_cond_val, true_block, false_block)

        elif ans.kind == 'else':
            ctx.builder.branch(true_block)

        else:
            raise NotImplementedError

        if ans.transition:
            ctx.builder.position_at_end(true_block)
            generate(ans.transition)
            if not ctx.builder.basic_block.terminator:
                ctx.builder.branch(end_block)

    ctx.builder.position_at_end(end_block)


@generate.register(ogAST.Label)
def _label(label):
    ''' Generate the code for a Label '''
    label_block = ctx.scope.label(str(label.inputString))
    ctx.builder.branch(label_block)


@generate.register(ogAST.Transition)
def _transition(tr):
    ''' Generate the code for a transition '''
    for action in tr.actions:
        generate(action)
        if isinstance(action, ogAST.Label):
            return
    if tr.terminator:
        generate_terminator(tr.terminator)


def generate_terminator(term):
    ''' Generate the code for a transition terminator '''
    if term.label:
        raise NotImplementedError

    if term.kind == 'next_state':
        generate_next_state_terminator(term)
    elif term.kind == 'join':
        generate_join_terminator(term)
    elif term.kind == 'stop':
        generate_stop_terminator(term)
    elif term.kind == 'return':
        generate_return_terminator(term)


def generate_next_state_terminator(term):
    ''' Generate the code for a next state transition terminator '''
    state = term.inputString.lower()
    if state.strip() != '-':
        if type(term.next_id) is int:
            next_id_val = core.Constant.int(ctx.i32, term.next_id)
            if term.next_id == -1:
                ctx.builder.store(ctx.states[state.lower()], ctx.global_scope.resolve('.state'))
        else:
            next_id_val = ctx.states[term.next_id.lower()]
        ctx.builder.store(next_id_val, ctx.scope.resolve('id'))
    else:
        nexts = [(n, s) for (n, s) in term.candidate_id.viewitems() if n != -1]
        if nexts:
            # Calculate next transition id in base of the current state
            func = ctx.builder.basic_block.function
            curr_state_val = ctx.builder.load(ctx.global_scope.resolve('.state'))
            default_case_block = func.append_basic_block('')
            end_block = func.append_basic_block('')
            switch = ctx.builder.switch(curr_state_val, default_case_block)

            for next_state, states in nexts:
                next_id_val = ctx.states[next_state.lower()]
                for state in states:
                    case_block = func.append_basic_block('')
                    switch.add_case(ctx.states[state.lower()], case_block)
                    ctx.builder.position_at_end(case_block)
                    ctx.builder.store(next_id_val, ctx.scope.resolve('id'))
                    ctx.builder.branch(end_block)

            ctx.builder.position_at_end(default_case_block)
            next_id_val = core.Constant.int(ctx.i32, -1)
            ctx.builder.store(next_id_val, ctx.scope.resolve('id'))
            ctx.builder.branch(end_block)

            ctx.builder.position_at_end(end_block)
        else:
            next_id_cons = core.Constant.int(ctx.i32, -1)
            ctx.builder.store(next_id_cons, ctx.scope.resolve('id'))

    ctx.builder.branch(ctx.scope.label('next_transition'))


def generate_join_terminator(term):
    ''' Generate the code for a join transition terminator '''
    label_block = ctx.scope.label(str(term.inputString))
    ctx.builder.branch(label_block)


def generate_stop_terminator(term):
    ''' Generate the code for a stop transition terminator '''
    raise NotImplementedError


def generate_return_terminator(term):
    ''' Generate the code for a return transition terminator '''
    if term.next_id == -1 and term.return_expr:
        ctx.builder.ret(expression(term.return_expr))
    elif term.next_id == -1:
        ctx.builder.ret_void()
    else:
        next_id_cons = core.Constant.int(ctx.i32, term.next_id)
        ctx.builder.store(next_id_cons, ctx.scope.resolve('id'))
        ctx.builder.branch(ctx.scope.label('next_transition'))


@generate.register(ogAST.Floating_label)
def _floating_label(label):
    ''' Generate the code for a floating label '''
    label_block = ctx.scope.label(str(label.inputString))
    if not ctx.builder.basic_block.terminator:
        ctx.builder.branch(label_block)
    ctx.builder.position_at_end(label_block)

    if label.transition:
        generate(label.transition)
    else:
        ctx.builder.ret_void()


@generate.register(ogAST.Procedure)
def _inner_procedure(proc):
    ''' Generate the code for a procedure '''
    param_tys = [core.Type.pointer(ctx.type_of(p['type'])) for p in proc.fpar]
    func = ctx.decl_func(str(proc.inputString), ctx.void, param_tys)

    if proc.external:
        return

    ctx.open_scope()

    for arg, param in zip(func.args, proc.fpar):
        ctx.scope.define(str(param['name']), arg)

    entry_block = func.append_basic_block('entry')
    ctx.builder = core.Builder.new(entry_block)

    for name, (ty, expr) in proc.variables.viewitems():
        var_ty = ctx.type_of(ty)
        var_ptr = ctx.builder.alloca(var_ty)
        ctx.scope.define(name, var_ptr)
        if expr:
            expr_val = expression(expr)
            generate_assign(var_ptr, expr_val)
        else:
            ctx.builder.store(core.Constant.null(var_ty), var_ptr)

    Helper.inner_labels_to_floating(proc)

    generate(proc.content.start.transition)

    for label in proc.content.floating_labels:
        generate(label)

    ctx.close_scope()

    if not ctx.builder.basic_block.terminator:
        ctx.builder.ret_void()

    func.verify()


def is_struct_ptr(val):
    return val.type.kind == core.TYPE_POINTER and val.type.pointee.kind == core.TYPE_STRUCT


def is_array_ptr(val):
    return val.type.kind == core.TYPE_POINTER and val.type.pointee.kind == core.TYPE_ARRAY


# TODO: Refactor this into the helper module
def find_basic_type(a_type):
    ''' Return the ASN.1 basic type of a_type '''
    basic_type = a_type
    while basic_type.kind == 'ReferenceType':
        # Find type with proper case in the data view
        for typename in ctx.dataview.viewkeys():
            if typename.lower() == basic_type.ReferencedTypeName.lower():
                basic_type = ctx.dataview[typename].type
                break
    return basic_type<|MERGE_RESOLUTION|>--- conflicted
+++ resolved
@@ -1430,8 +1430,7 @@
     raise NotImplementedError
 
 
-<<<<<<< HEAD
-@expression.register(ogAST.PrimIfThenElse)
+@expression.register(ogAST.PrimConditional)
 def _if_then_else(ifthen):
     ''' Generate the code for ternary operator '''
     func = ctx.builder.basic_block.function
@@ -1458,12 +1457,6 @@
         return res_ptr
     else:
         return ctx.builder.load(res_ptr)
-=======
-@expression.register(ogAST.PrimConditional)
-def _conditional(cond):
-    ''' Return string and statements for ternary operator '''
-    pass
->>>>>>> 90ee507e
 
 
 @expression.register(ogAST.PrimSequence)
