all: test-ada

edit:
	../../../opengeode.py myfunction.pr system_structure.pr

check:
	../../../opengeode.py myfunction.pr system_structure.pr --check

test-parse:
	../../../opengeode.py myfunction.pr system_structure.pr --check

test-ada:
	../../../opengeode.py --toAda myfunction.pr system_structure.pr || exit 1
	asn1.exe -Ada dataview-uniq.asn -typePrefix asn1Scc -equal
	asn1.exe -c dataview-uniq.asn -typePrefix asn1Scc
	gnatmake -c myfunction.adb
	gcc -c test.c
	gnatbind -n myfunction.ali
	gnatlink -o testcase test.o myfunction.ali -lgnat
	./testcase | diff expected -

test-llvm:
	../../../opengeode.py myfunction.pr system_structure.pr --check --llvm
	asn1.exe -c dataview-uniq.asn -equal
	llc myfunction.ll
	clang -c myfunction.s
	clang -c dataview-uniq.c
	clang -c test_llvm.c
	clang myfunction.o dataview-uniq.o test_llvm.o -o testcase
	./testcase | diff expected -

coverage:
	coverage run  -p ../../../opengeode.py myfunction.pr system_structure.pr --toAda

clean:
<<<<<<< HEAD
	rm -rf *.adb *.ads *.pyc runSpark.sh spark.idx *.o *.ali gnat.cfg examiner \
	bin *.wrn *.gpr datav*.? ber.c xer.c asn1crt.? acn.c real.c *.ll *.s testcase
=======
	rm -rf *.adb *.ads *.pyc runSpark.sh spark.idx *.o *.ali gnat.cfg examiner bin *.wrn *.gpr datav*.? ber.c xer.c asn1crt.? acn.c real.c testcase
>>>>>>> f37272a2
<|MERGE_RESOLUTION|>--- conflicted
+++ resolved
@@ -33,9 +33,5 @@
 	coverage run  -p ../../../opengeode.py myfunction.pr system_structure.pr --toAda
 
 clean:
-<<<<<<< HEAD
 	rm -rf *.adb *.ads *.pyc runSpark.sh spark.idx *.o *.ali gnat.cfg examiner \
 	bin *.wrn *.gpr datav*.? ber.c xer.c asn1crt.? acn.c real.c *.ll *.s testcase
-=======
-	rm -rf *.adb *.ads *.pyc runSpark.sh spark.idx *.o *.ali gnat.cfg examiner bin *.wrn *.gpr datav*.? ber.c xer.c asn1crt.? acn.c real.c testcase
->>>>>>> f37272a2
